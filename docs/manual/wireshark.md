--- conflicted
+++ resolved
@@ -13,11 +13,8 @@
 Containerlab offers a simple way to capture the packets from any interface of any node in the lab. This article will explain how to do that.
 
 ///tip
-<<<<<<< HEAD
-If you are looking for a free Web UI for packet capture with Wireshark, checkout out our [Edgeshark integration](#edgeshark-integration).
-=======
+
 If you are looking for a free Web UI for packet capture with Wireshark, check out our [Edgeshark integration](#edgeshark-integration).
->>>>>>> 2172fe33
 ///
 
 Consider the following lab topology which highlights the typical points of packet capture.
@@ -206,15 +203,12 @@
 Then open your browser and navigate to `http://localhost:5001` to see the Edgeshark UI.
 ///
 
-<<<<<<< HEAD
-=======
 Check out the Edgeshark & Containerlab integration in action:
 
 <div class="iframe-container">
 <iframe width="100%" src="https://www.youtube.com/embed/iY90a_Gn5W0" frameborder="0" allow="accelerometer; autoplay; clipboard-write; encrypted-media; gyroscope; picture-in-picture" allowfullscreen></iframe>
 </div>
 
->>>>>>> 2172fe33
 ### Wireshark and system configuration
 
 There is a small price one needs to pay to make integrate Edgeshark with Wireshark, it consists of two steps:
@@ -228,12 +222,6 @@
 
 There was a tiny gap in MacOS support, but we contributed the necessary piece[^2] and here is how you configure your MacOS system to work with Edgeshark:
 
-<<<<<<< HEAD
-1. Download the zip file with the AppleScript that enables the `packetflix://` URL schema handling, unarchive it and move the EdgeShark-handler script to the Applications folder.
-2. Download the [external capture plugin](https://discord.com/channels/@me/839743608013193236/1204822102109192242) and copy it to the `/Applications/Wireshark.app/Contents/MacOS/extcap/` directory.
-
-With these steps done, you should be able to click on the "fin" icon next to the interface name and see the Wireshark UI opening up and starting the capture.
-=======
 1. Download the zip file with the AppleScript that enables the `packetflix://` URL schema handling, unarchive it and move the EdgeShark-handler script to the Applications folder. Here is the script that does all that, run it from your MacOS:
 
     ```bash
@@ -247,7 +235,6 @@
 2. Download the [external capture plugin](https://github.com/siemens/cshargextcap/releases/latest) for Darwin OS and your architecture, unarchive and copy it to the `/Applications/Wireshark.app/Contents/MacOS/extcap/` directory.
 
 With these steps done[^3], you should be able to click on the "fin" icon next to the interface name and see the Wireshark UI opening up and starting the capture.
->>>>>>> 2172fe33
 
 ## Examples
 
@@ -327,8 +314,5 @@
 
 [^1]: It is more than just a UI for Wireshark, but in the context of pcap capture we focus on this feature solely.
 [^2]: https://github.com/siemens/cshargextcap/issues/14#issuecomment-1932267889
-<<<<<<< HEAD
-=======
 [^3]: You may be asked to allow running the application downloaded from Internet as per MacOS security policy.
->>>>>>> 2172fe33
 <script type="text/javascript" src="https://viewer.diagrams.net/js/viewer-static.min.js" async></script>