--- conflicted
+++ resolved
@@ -519,7 +519,6 @@
 		}
 	}
 	return p, nil
-<<<<<<< HEAD
 }
 
 // resolveBindPaths resolves the host paths in a bind string, such as /hostpath:/remotepath(:options) string
@@ -536,6 +535,4 @@
 		binds[i] = strings.Join(elems, ":")
 	}
 	return nil
-=======
->>>>>>> e200e789
 }