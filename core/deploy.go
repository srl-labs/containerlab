package core

import (
	"context"
	"fmt"
	"os"
<<<<<<< HEAD
	"path/filepath"
=======
>>>>>>> b526f485
	"strings"
	"sync"
	"time"

	"github.com/charmbracelet/log"
	clabcert "github.com/srl-labs/containerlab/cert"
	clabconstants "github.com/srl-labs/containerlab/constants"
	clabexec "github.com/srl-labs/containerlab/exec"
	clablinks "github.com/srl-labs/containerlab/links"
	clabruntime "github.com/srl-labs/containerlab/runtime"
	clabutils "github.com/srl-labs/containerlab/utils"
)

// Deploy the given topology.
// skipcq: GO-R1005
func (c *CLab) Deploy( //nolint: funlen
	ctx context.Context,
	options *DeployOptions,
) ([]clabruntime.GenericContainer, error) {
	var err error

	err = c.ResolveLinks()
	if err != nil {
		return nil, err
	}

	log.Debugf("lab Conf: %+v", c.Config)

	if options.reconfigure {
		_ = c.destroy(ctx, uint(len(c.Nodes)), true)
		log.Info("Removing directory", "path", c.TopoPaths.TopologyLabDir())

		if err := os.RemoveAll(c.TopoPaths.TopologyLabDir()); err != nil {
			return nil, err
		}
	}

	// create management network or use existing one
	if err := c.CreateNetwork(ctx); err != nil {
		return nil, err
	}

	err = clablinks.SetMgmtNetUnderlyingBridge(c.Config.Mgmt.Bridge)
	if err != nil {
		return nil, err
	}

	if err := c.checkTopologyDefinition(ctx); err != nil {
		return nil, err
	}

	if err := c.loadKernelModules(); err != nil {
		return nil, err
	}

	log.Info("Creating lab directory", "path", c.TopoPaths.TopologyLabDir())
	clabutils.CreateDirectory(c.TopoPaths.TopologyLabDir(), clabconstants.PermissionsDirDefault)

	if !options.skipLabDirFileACLs {
		// adjust ACL for Labdir such that SUDO_UID Users will
		// also have access to lab directory files
		err = clabutils.AdjustFileACLs(c.TopoPaths.TopologyLabDir())
		if err != nil {
			log.Infof("unable to adjust Labdir file ACLs: %v", err)
		}
	}

	// create an empty ansible inventory file that will get populated later
	// we create it here first, so that bind mounts of ansible-inventory.yml file could work
	ansibleInvFPath := c.TopoPaths.AnsibleInventoryFileAbsPath()

	_, err = os.Create(ansibleInvFPath)
	if err != nil {
		return nil, err
	}

	// create an empty nornir simple inventory file that will get populated later
	// we create it here first, so that bind mounts of nornir-simple-inventory.yml file could work
	nornirSimpleInvFPath := c.TopoPaths.NornirSimpleInventoryFileAbsPath()

	_, err = os.Create(nornirSimpleInvFPath)
	if err != nil {
		return nil, err
	}

	// in an similar fashion, create an empty topology data file
	topoDataFPath := c.TopoPaths.TopoExportFile()

	topoDataF, err := os.Create(topoDataFPath)
	if err != nil {
		return nil, err
	}

	if err := c.certificateAuthoritySetup(); err != nil {
		return nil, err
	}

	c.SSHPubKeys, err = c.RetrieveSSHPubKeys(ctx)
	if err != nil {
		log.Warn(err)
	}

	if err := c.createAuthzKeysFile(); err != nil {
		return nil, err
	}

	// extraHosts holds host entries for nodes with static IPv4/6 addresses
	// these entries will be used by container runtime to populate /etc/hosts file
	extraHosts := make([]string, 0, len(c.Nodes))

	for _, n := range c.Nodes {
		if n.Config().MgmtIPv4Address != "" {
			log.Debugf("Adding static ipv4 /etc/hosts entry for %s:%s",
				n.Config().ShortName, n.Config().MgmtIPv4Address)
			extraHosts = append(extraHosts, n.Config().ShortName+":"+n.Config().MgmtIPv4Address)
		}

		if n.Config().MgmtIPv6Address != "" {
			log.Debugf("Adding static ipv6 /etc/hosts entry for %s:%s",
				n.Config().ShortName, n.Config().MgmtIPv6Address)
			extraHosts = append(extraHosts, n.Config().ShortName+":"+n.Config().MgmtIPv6Address)
		}
	}

	for _, n := range c.Nodes {
		if !strings.HasPrefix(n.Config().NetworkMode, "container:") {
			n.Config().ExtraHosts = extraHosts
		}
	}

	// Apply snapshot restore configuration to nodes
	if err := c.configureSnapshotRestore(options); err != nil {
		return nil, err
	}

	nodesWg, execCollection, err := c.createNodes(ctx, options.maxWorkers, options.skipPostDeploy)
	if err != nil {
		return nil, err
	}

	// also call deploy on the special nodes endpoints (only host is required for the
	// vxlan stitched endpoints)
	eps := c.getSpecialLinkNodes()["host"].GetEndpoints()
	for _, ep := range eps {
		err = ep.Deploy(ctx)
		if err != nil {
			log.Warnf("failed deploying endpoint %s", ep)
		}
	}

	if nodesWg != nil {
		nodesWg.Wait()
	}

	execCollection.Log()

	if err := c.GenerateInventories(); err != nil {
		return nil, err
	}

	if err := c.GenerateExports(ctx, topoDataF, options.exportTemplate); err != nil {
		return nil, err
	}

	// generate graph of the lab topology
	if options.graph {
		if err = c.GenerateDotGraph(ctx); err != nil {
			log.Error(err)
		}
	}

	containers, err := c.ListNodesContainers(ctx)
	if err != nil {
		return nil, err
	}

	log.Info("Adding host entries", "path", "/etc/hosts")

	err = c.appendHostsFileEntries(ctx)
	if err != nil {
		log.Errorf("failed to create hosts file: %v", err)
	}

	log.Info("Adding SSH config for nodes", "path", c.TopoPaths.SSHConfigPath())

	err = c.addSSHConfig()
	if err != nil {
		log.Errorf("failed to create ssh config file: %v", err)
	}

	return containers, nil
}

// certificateAuthoritySetup sets up the certificate authority parameters.
func (c *CLab) certificateAuthoritySetup() error {
	// init the Cert storage and CA
	c.Cert.CertStorage = clabcert.NewLocalDirCertStorage(c.TopoPaths)
	c.Cert.CA = clabcert.NewCA()

	s := c.Config.Settings

	// Set defaults for the CA parameters
	keySize := 2048
	validityDuration := time.Until(time.Now().AddDate(1, 0, 0)) // 1 year as default

	// check that Settings.CertificateAuthority exists.
	if s != nil && s.CertificateAuthority != nil {
		// if ValidityDuration is set use the value
		if s.CertificateAuthority.ValidityDuration != 0 {
			validityDuration = s.CertificateAuthority.ValidityDuration
		}

		// if KeyLength is set use the value
		if s.CertificateAuthority.KeySize != 0 {
			keySize = s.CertificateAuthority.KeySize
		}

		// if external CA cert and key are set, propagate to topopaths
		extCACert := s.CertificateAuthority.Cert
		extCAKey := s.CertificateAuthority.Key

		// override external ca and key from env vars
		if v := os.Getenv("CLAB_CA_KEY_FILE"); v != "" {
			extCAKey = v
		}

		if v := os.Getenv("CLAB_CA_CERT_FILE"); v != "" {
			extCACert = v
		}

		if extCACert != "" && extCAKey != "" {
			err := c.TopoPaths.SetExternalCaFiles(extCACert, extCAKey)
			if err != nil {
				return err
			}
		}
	}

	// define the attributes used to generate the CA Cert
	caCertInput := &clabcert.CACSRInput{
		CommonName:   c.Config.Name + " lab CA",
		Country:      "US",
		Expiry:       validityDuration,
		Organization: "containerlab",
		KeySize:      keySize,
	}

	return c.LoadOrGenerateCA(caCertInput)
}

// createNodes schedules nodes creation and returns a waitgroup for all nodes
// with the exec collection created from the exec config of each node.
// The exec collection is returned to the caller to ensure that the execution log
// is printed after the nodes are created.
// Nodes interdependencies are created in this function.
func (c *CLab) createNodes(
	ctx context.Context,
	maxWorkers uint,
	skipPostDeploy bool,
) (*sync.WaitGroup, *clabexec.ExecCollection, error) {
	for _, node := range c.Nodes {
		c.dependencyManager.AddNode(node)
	}

	// nodes with static mgmt IP should be scheduled before the dynamic ones
	err := c.createStaticDynamicDependency()
	if err != nil {
		return nil, nil, err
	}

	// create user-defined node dependencies done with `wait-for` property of the deployment stage
	err = c.createWaitForDependency()
	if err != nil {
		return nil, nil, err
	}

	// create a set of dependencies, that makes the ignite nodes start one after the other
	err = c.createIgniteSerialDependency()
	if err != nil {
		return nil, nil, err
	}

	// make network namespace shared containers start in the right order
	c.createNamespaceSharingDependency()

	// Add possible additional dependencies here

	// make sure that there are no unresolvable dependencies, which would deadlock.
	err = c.dependencyManager.CheckAcyclicity()
	if err != nil {
		return nil, nil, err
	}

	// start scheduling
	NodesWg, execCollection := c.scheduleNodes(ctx, int(maxWorkers), skipPostDeploy)

	return NodesWg, execCollection, nil
}

// configureSnapshotRestore configures nodes for snapshot restoration.
// It resolves snapshot files for each node and adds the necessary volume mounts
// and environment variables to restore from snapshots.
func (c *CLab) configureSnapshotRestore(options *DeployOptions) error {
	// Build restore map from per-node specifications
	restoreMap := make(map[string]string)
	for _, mapping := range options.restoreNodeSnapshots {
		parts := strings.SplitN(mapping, "=", 2)
		if len(parts) != 2 {
			return fmt.Errorf("invalid restore format: %s (expected: node=path)", mapping)
		}
		restoreMap[parts[0]] = parts[1]
	}

	// Track statistics for logging
	var restoredCount, freshCount int

	// Configure each node
	for _, node := range c.Nodes {
		nodeName := node.Config().ShortName

		// Resolve snapshot path for this node
		snapshotPath, shouldRestore := resolveNodeSnapshot(nodeName, restoreMap, options.restoreAll)

		if shouldRestore {
			// Validate snapshot file exists
			if _, err := os.Stat(snapshotPath); os.IsNotExist(err) {
				return fmt.Errorf("snapshot file not found for node %s: %s", nodeName, snapshotPath)
			}

			// Get absolute path for bind mount
			absPath, err := filepath.Abs(snapshotPath)
			if err != nil {
				return fmt.Errorf("failed to get absolute path for %s: %w", snapshotPath, err)
			}

			// Add volume mount for snapshot (read-only)
			node.Config().Binds = append(node.Config().Binds,
				fmt.Sprintf("%s:/snapshot.tar:ro", absPath))

			// Add restore environment variable
			if node.Config().Env == nil {
				node.Config().Env = make(map[string]string)
			}
			node.Config().Env["RESTORE_SNAPSHOT"] = "1"

			log.Infof("Node %s will restore from: %s", nodeName, snapshotPath)
			restoredCount++
		} else {
			freshCount++
		}
	}

	// Log deployment mode summary if any restores are configured
	if restoredCount > 0 {
		log.Infof("Deploying %d nodes from snapshots, %d nodes fresh", restoredCount, freshCount)
	}

	return nil
}

// resolveNodeSnapshot determines the snapshot file path for a given node.
// Priority: per-node override > restore-all directory > none.
func resolveNodeSnapshot(nodeName string, restoreMap map[string]string, restoreAll string) (string, bool) {
	// 1. Check per-node overrides first (highest priority)
	if snapshotPath, ok := restoreMap[nodeName]; ok {
		return snapshotPath, true
	}

	// 2. Check restore-all directory
	if restoreAll != "" {
		// Look for {nodename}.tar in directory
		snapshotPath := filepath.Join(restoreAll, nodeName+".tar")
		if _, err := os.Stat(snapshotPath); err == nil {
			return snapshotPath, true
		}

		// Not found - this is OK, just deploy normally
		log.Debugf("No snapshot found for node %s in %s, deploying normally", nodeName, restoreAll)
		return "", false
	}

	// 3. No restore specified
	return "", false
}<|MERGE_RESOLUTION|>--- conflicted
+++ resolved
@@ -4,10 +4,7 @@
 	"context"
 	"fmt"
 	"os"
-<<<<<<< HEAD
 	"path/filepath"
-=======
->>>>>>> b526f485
 	"strings"
 	"sync"
 	"time"
