# deploy command

### Description

The `deploy` command spins up a lab using the topology expressed via [topology definition file](../manual/topo-def-file.md).

### Usage

`containerlab [global-flags] deploy [local-flags]`

**aliases:** `dep`

### Flags

#### topology

With the global `--topo | -t` flag a user sets the path to the topology definition file that will be used to spin up a lab.

When the topology path refers to a directory, containerlab will look for a file with `.clab.yml` extension in that directory and use it as a topology definition file.

When the topology file flag is omitted, containerlab will try to find the matching file name by looking at the current working directory.

If more than one file is found for directory-based path or when the flag is omitted entirely, containerlab will fail with an error.

<<<<<<< HEAD
##### Remote topology files

To simplify the deployment of labs that are stored in remote version control systems, containerlab supports the use of remote topology files for Github.

By specifying an URL to a repository or a `.clab.yml` file in a repository, containerlab will automatically clone[^1] the repository in your current directory and deploy it. If the URL points to a `.clab.yml` file, containerlab will clone the repository and deploy the lab defined in the file.

The following URL formats are supported:

| Type                                  | Example                                                            | Which topology file is used                                                        |
| ------------------------------------- | ------------------------------------------------------------------ | ---------------------------------------------------------------------------------- |
| Link to github repository             | <https://github.com/hellt/clab-test-repo/>                           | An auto-find procedure will find a `clab.yml` in the repository root and deploy it |
| Link to a file in a github repository | <https://github.com/hellt/clab-test-repo/blob/main/lab1.clab.yml>    | A file specified in the URL will be deployed                                       |
| Link to a repo's branch               | <https://github.com/hellt/clab-test-repo/tree/branch1>               | A branch of a repo is cloned and auto-find procedure kicks in                      |
| Link to a file in a branch of a repo  | <https://github.com/hellt/clab-test-repo/blob/branch1/lab2.clab.yml> | A branch is cloned and a file specified in the URL is used for deployment          |

When the lab is deployed using the URL, the repository is cloned in the current working directory. If the repository is already cloned, the clone operation will fail.

Subsequent lab operations (such as destroy) must use the filesystem path to the topology file and not the URL.
=======
It is possible to read the topology file from stdin by passing `-` as a value to the `--topo` flag. See [examples](#deploy-a-lab-from-a-remote-url-with-curl) for more details.
>>>>>>> 283aec1d

#### name

With the global `--name | -n` flag a user sets a lab name. This value will override the lab name value passed in the topology definition file.

#### vars

Global `--vars` option for using specified json or yaml file to load template variables from for generating topology file.

Default is to lookup files with "_vars" suffix and common json/yaml file extensions next to topology file.
For example, for `mylab.clab.gotmpl` template of topology definition file, variables from `mylab.clab_vars.yaml` file will be used by default, if it exists, or one with `.json` or `.yml` extension.

See documentation on [Generated topologies](../manual/topo-def-file.md#generated-topologies) for more information and examples on how to use these variables.

#### reconfigure

The local `--reconfigure | -c` flag instructs containerlab to first **destroy** the lab and all its directories and then start the deployment process. That will result in a clean (re)deployment where every configuration artefact will be generated (TLS, node config) from scratch.

Without this flag present, containerlab will reuse the available configuration artifacts found in the lab directory.

Refer to the [configuration artifacts](../manual/conf-artifacts.md) page to get more information on the lab directory contents.

#### max-workers

With `--max-workers` flag, it is possible to limit the number of concurrent workers that create containers or wire virtual links. By default, the number of workers equals the number of nodes/links to create.

#### runtime

Containerlab nodes can be started by different runtimes, with `docker` being the default one. Besides that, containerlab has experimental support for `podman`, and `ignite` runtimes.

A global runtime can be selected with a global `--runtime | -r` flag that will select a runtime to use. The possible value are:

* `docker` - default
* `podman` - experimental support
* `ignite`

#### timeout

A global `--timeout` flag drives the timeout of API requests that containerlab send toward external resources. Currently the only external resource is the container runtime (i.e. docker).

In a busy compute the runtime may respond longer than anticipated, in that case increasing the timeout may help.

The default timeout is set to 2 minutes and can be changed to values like `30s, 10m`.

#### export-template

The local `--export-template` flag allows a user to specify a custom Go template that will be used for exporting topology data into `topology-data.json` file under the lab directory. If not set, the default template path is `/etc/containerlab/templates/export/auto.tmpl`.

To export full topology data instead of a subset of fields exported by default, use `--export-template /etc/containerlab/templates/export/full.tmpl`. Note, some fields exported via `full.tmpl` might contain sensitive information like TLS private keys. To customize export data, it is recommended to start with a copy of `auto.tmpl` and change it according to your needs.

#### log-level

Global `--log-level` parameter can be used to configure logging verbosity of all containerlab operations.
`--debug | -d` option is a shorthand for `--log-level debug` and takes priority over `--log-level` if specified.

Following values are accepted, ordered from most verbose to least: `trace`, `debug`, `info`, `warning`, `error`, `fatal`. Default level is `info`.

It should be useful to enable more verbose logging when something doesn't work as expected, to better understand what's going on, and to provide more useful output logs when reporting containerlab issues, while making it more terse in production environments.

#### node-filter

The local `--node-filter` flag allows users to specify a subset of topology nodes targeted by `deploy` command. The value of this flag is a comma-separated list of node names as they appear in the topology.

When a subset of nodes is specified, containerlab will only deploy those nodes and links belonging to all selected nodes and ignore the rest. This can be useful e.g. in CI/CD test case scenarios, where resource constraints may prohibit the deployment of a full topology.

Read more about [node filtering](../manual/node-filtering.md) in the documentation.

### Environment variables

#### CLAB_RUNTIME

Default value of "runtime" key for nodes, same as global `--runtime | -r` flag described above.
Affects all containerlab commands in the same way, not just `deploy`.

Intended to be set in environments where non-default container runtime should be used, to avoid needing to specify it for every command invocation or in every configuration file.

Example command-line usage: `CLAB_RUNTIME=podman containerlab deploy`

#### CLAB_VERSION_CHECK

Can be set to "disable" value to prevent deploy command making a network request to check new version to report if one is available.

Useful when running in an automated environments with restricted network access.

Example command-line usage: `CLAB_VERSION_CHECK=disable containerlab deploy`

#### CLAB_LABDIR_BASE

To change the [lab directory](../manual/conf-artifacts.md#identifying-a-lab-directory) location, set `CLAB_LABDIR_BASE` environment variable accordingly. It denotes the base directory in which the lab directory will be created.

The default behavior is to create the lab directory in the current working dir.

### Examples

#### Deploy a lab using the given topology file

```bash
containerlab deploy -t mylab.clab.yml
```

#### Deploy a lab and regenerate all configuration artifacts

```bash
containerlab deploy -t mylab.clab.yml --reconfigure
```

#### Deploy a lab without specifying topology file

Given that a single topology file is present in the current directory.

```bash
containerlab deploy
```

#### Deploy a lab using short flag names

```bash
clab dep -t mylab.clab.yml
```

<<<<<<< HEAD
[^1]: The repository is cloned with `--depth 1` parameter.
=======
#### Deploy a lab from a remote URL with curl

```bash
curl -s https://gist.githubusercontent.com/hellt/9baa28d7e3cb8290ade1e1be38a8d12b/raw/03067e242d44c9bbe38afa81131e46bab1fa0c42/test.clab.yml | \
    sudo containerlab deploy -t -
```
>>>>>>> 283aec1d
<|MERGE_RESOLUTION|>--- conflicted
+++ resolved
@@ -22,7 +22,8 @@
 
 If more than one file is found for directory-based path or when the flag is omitted entirely, containerlab will fail with an error.
 
-<<<<<<< HEAD
+It is possible to read the topology file from stdin by passing `-` as a value to the `--topo` flag. See [examples](#deploy-a-lab-from-a-remote-url-with-curl) for more details.
+
 ##### Remote topology files
 
 To simplify the deployment of labs that are stored in remote version control systems, containerlab supports the use of remote topology files for Github.
@@ -41,9 +42,6 @@
 When the lab is deployed using the URL, the repository is cloned in the current working directory. If the repository is already cloned, the clone operation will fail.
 
 Subsequent lab operations (such as destroy) must use the filesystem path to the topology file and not the URL.
-=======
-It is possible to read the topology file from stdin by passing `-` as a value to the `--topo` flag. See [examples](#deploy-a-lab-from-a-remote-url-with-curl) for more details.
->>>>>>> 283aec1d
 
 #### name
 
@@ -164,13 +162,12 @@
 clab dep -t mylab.clab.yml
 ```
 
-<<<<<<< HEAD
-[^1]: The repository is cloned with `--depth 1` parameter.
-=======
+
 #### Deploy a lab from a remote URL with curl
 
 ```bash
 curl -s https://gist.githubusercontent.com/hellt/9baa28d7e3cb8290ade1e1be38a8d12b/raw/03067e242d44c9bbe38afa81131e46bab1fa0c42/test.clab.yml | \
     sudo containerlab deploy -t -
 ```
->>>>>>> 283aec1d
+
+[^1]: The repository is cloned with `--depth 1` parameter.