// Copyright 2020 Nokia
// Licensed under the BSD 3-Clause License.
// SPDX-License-Identifier: BSD-3-Clause

package docker

import (
	"bytes"
	"context"
	"errors"
	"fmt"
	"io"
	"io/ioutil"
	"path"
	"strconv"
	"strings"
	"time"

	dockerTypes "github.com/docker/docker/api/types"
	"github.com/docker/docker/api/types/container"
	"github.com/docker/docker/api/types/filters"
	"github.com/docker/docker/api/types/network"
	dockerC "github.com/docker/docker/client"
	"github.com/docker/docker/pkg/stdcopy"
	"github.com/dustin/go-humanize"
	"github.com/google/shlex"
	log "github.com/sirupsen/logrus"
	"github.com/srl-labs/containerlab/runtime"
	"github.com/srl-labs/containerlab/types"
	"github.com/srl-labs/containerlab/utils"
	"github.com/vishvananda/netlink"
)

const (
	runtimeName    = "docker"
	sysctlBase     = "/proc/sys"
	defaultTimeout = 30 * time.Second
<<<<<<< HEAD
=======
	rLimitMaxValue = 1048576
	// defaultDockerNetwork is a name of a docker network that docker uses by default when creating containers
	defaultDockerNetwork = "bridge"
>>>>>>> 80aa9447
)

func init() {
	runtime.Register(runtimeName, func() runtime.ContainerRuntime {
		return &DockerRuntime{
			mgmt: new(types.MgmtNet),
		}
	})
}

type DockerRuntime struct {
	config runtime.RuntimeConfig
	Client *dockerC.Client
	mgmt   *types.MgmtNet
}

func (d *DockerRuntime) Init(opts ...runtime.RuntimeOption) error {
	var err error
	log.Debug("Runtime: Docker")
	d.Client, err = dockerC.NewClientWithOpts(dockerC.FromEnv, dockerC.WithAPIVersionNegotiation())
	if err != nil {
		return err
	}
	for _, o := range opts {
		o(d)
	}
	return nil
}

func (d *DockerRuntime) WithKeepMgmtNet() {
	d.config.KeepMgmtNet = true
}
func (*DockerRuntime) GetName() string                 { return runtimeName }
func (d *DockerRuntime) Config() runtime.RuntimeConfig { return d.config }

// Mgmt return management network struct of a runtime
func (d *DockerRuntime) Mgmt() *types.MgmtNet { return d.mgmt }

func (d *DockerRuntime) WithConfig(cfg *runtime.RuntimeConfig) {
	d.config.Timeout = cfg.Timeout
	d.config.Debug = cfg.Debug
	d.config.GracefulShutdown = cfg.GracefulShutdown
	if d.config.Timeout <= 0 {
		d.config.Timeout = defaultTimeout
	}
}

func (d *DockerRuntime) WithMgmtNet(n *types.MgmtNet) {
	d.mgmt = n
	// return if MTU value was set by a user via config file
	if n.MTU != "" {
		return
	}

	// detect default MTU if this config parameter was not provided in the clab file
	d0, err := d.Client.NetworkInspect(context.TODO(), defaultDockerNetwork, dockerTypes.NetworkInspectOptions{})
	if err != nil {
		d.mgmt.MTU = "1500"
		log.Debugf("an error occured when trying to detect docker default network mtu")
	}

	if mtu, ok := d0.Options["com.docker.network.driver.mtu"]; ok {
		log.Debugf("detected docker network mtu value - %s", mtu)
		d.mgmt.MTU = mtu
	}

}

// CreateDockerNet creates a docker network or reusing if it exists
func (d *DockerRuntime) CreateNet(ctx context.Context) (err error) {
	nctx, cancel := context.WithTimeout(ctx, d.config.Timeout)
	defer cancel()

	// linux bridge name that is used by docker network
	bridgeName := d.mgmt.Bridge

	log.Debugf("Checking if docker network %q exists", d.mgmt.Network)
	netResource, err := d.Client.NetworkInspect(nctx, d.mgmt.Network, dockerTypes.NetworkInspectOptions{})
	switch {
	case dockerC.IsErrNotFound(err):
		log.Debugf("Network %q does not exist", d.mgmt.Network)
		log.Infof("Creating docker network: Name=%q, IPv4Subnet=%q, IPv6Subnet=%q, MTU=%q",
			d.mgmt.Network, d.mgmt.IPv4Subnet, d.mgmt.IPv6Subnet, d.mgmt.MTU)

		enableIPv6 := false
		var ipamConfig []network.IPAMConfig

		// check if IPv4/6 addr are assigned to a mgmt bridge
		var v4gw, v6gw string
		if d.mgmt.Bridge != "" {
			v4gw, v6gw, err = utils.FirstLinkIPs(d.mgmt.Bridge)
			if err != nil {
				// only return error if the error is not about link not found
				// we will create the bridge if it doesn't exist
				if !errors.As(err, &netlink.LinkNotFoundError{}) {
					return err
				}
			}
			log.Debugf("bridge %q has ipv4 adrr of %q and ipv6 addr of %q", d.mgmt.Bridge, v4gw, v6gw)
		}

		if d.mgmt.IPv4Subnet != "" {
			if d.mgmt.IPv4Gw != "" {
				v4gw = d.mgmt.IPv4Gw
			}
			ipamConfig = append(ipamConfig, network.IPAMConfig{
				Subnet:  d.mgmt.IPv4Subnet,
				Gateway: v4gw,
			})
		}

		if d.mgmt.IPv6Subnet != "" {
			if d.mgmt.IPv6Gw != "" {
				v6gw = d.mgmt.IPv6Gw
			}
			ipamConfig = append(ipamConfig, network.IPAMConfig{
				Subnet:  d.mgmt.IPv6Subnet,
				Gateway: v6gw,
			})
			enableIPv6 = true
		}

		ipam := &network.IPAM{
			Driver: "default",
			Config: ipamConfig,
		}

		netwOpts := map[string]string{
			"com.docker.network.driver.mtu": d.mgmt.MTU,
		}

		if bridgeName != "" {
			netwOpts["com.docker.network.bridge.name"] = bridgeName
		}

		opts := dockerTypes.NetworkCreate{
			CheckDuplicate: true,
			Driver:         "bridge",
			EnableIPv6:     enableIPv6,
			IPAM:           ipam,
			Internal:       false,
			Attachable:     false,
			Labels: map[string]string{
				"containerlab": "",
			},
			Options: netwOpts,
		}

		netCreateResponse, err := d.Client.NetworkCreate(nctx, d.mgmt.Network, opts)
		if err != nil {
			return err
		}

		if len(netCreateResponse.ID) < 12 {
			return fmt.Errorf("could not get bridge ID")
		}
		// when bridge is not set by a user explicitly
		// we use the 12 chars of docker net as its name
		if bridgeName == "" {
			bridgeName = "br-" + netCreateResponse.ID[:12]
		}

	case err == nil:
		log.Debugf("network %q was found. Reusing it...", d.mgmt.Network)
		if len(netResource.ID) < 12 {
			return fmt.Errorf("could not get bridge ID")
		}
		switch d.mgmt.Network {
		case "bridge":
			bridgeName = "docker0"
		default:
			if netResource.Options["com.docker.network.bridge.name"] != "" {
				bridgeName = netResource.Options["com.docker.network.bridge.name"]
			} else {
				bridgeName = "br-" + netResource.ID[:12]
			}
		}

	default:
		return err
	}

	if d.mgmt.Bridge == "" {
		d.mgmt.Bridge = bridgeName
	}

	log.Debugf("Docker network %q, bridge name %q", d.mgmt.Network, bridgeName)

	return d.postCreateNetActions()
}

// postCreateNetActions performs additional actions after the network has been created
func (d *DockerRuntime) postCreateNetActions() (err error) {
	log.Debug("Disable RPF check on the docker host")
	err = setSysctl("net/ipv4/conf/all/rp_filter", 0)
	if err != nil {
		return fmt.Errorf("failed to disable RP filter on docker host for the 'all' scope: %v", err)
	}
	err = setSysctl("net/ipv4/conf/default/rp_filter", 0)
	if err != nil {
		return fmt.Errorf("failed to disable RP filter on docker host for the 'default' scope: %v", err)
	}

	log.Debugf("Enable LLDP on the linux bridge %s", d.mgmt.Bridge)
	file := "/sys/class/net/" + d.mgmt.Bridge + "/bridge/group_fwd_mask"

	err = ioutil.WriteFile(file, []byte(strconv.Itoa(16384)), 0640)
	if err != nil {
		log.Warnf("failed to enable LLDP on docker bridge: %v", err)
	}

	log.Debugf("Disabling TX checksum offloading for the %s bridge interface...", d.mgmt.Bridge)
	err = utils.EthtoolTXOff(d.mgmt.Bridge)
	if err != nil {
		log.Warnf("failed to disable TX checksum offloading for the %s bridge interface: %v", d.mgmt.Bridge, err)
	}
	err = d.installIPTablesFwdRule()
	if err != nil {
		log.Warnf("%v", err)
	}

	return nil
}

// DeleteNet deletes a docker bridge
func (d *DockerRuntime) DeleteNet(ctx context.Context) (err error) {
	network := d.mgmt.Network
	if network == "bridge" || d.config.KeepMgmtNet {
		log.Debugf("Skipping deletion of %q network", network)
		return nil
	}
	nctx, cancel := context.WithTimeout(ctx, d.config.Timeout)
	defer cancel()

	nres, err := d.Client.NetworkInspect(ctx, network, dockerTypes.NetworkInspectOptions{})
	if err != nil {
		return err
	}
	numEndpoints := len(nres.Containers)
	if numEndpoints > 0 {
		if d.config.Debug {
			log.Debugf("network %q has %d active endpoints, deletion skipped", d.mgmt.Network, numEndpoints)
			for _, endp := range nres.Containers {
				log.Debugf("%q is connected to %s", endp.Name, network)
			}
		}
		return nil
	}
	err = d.Client.NetworkRemove(nctx, network)
	if err != nil {
		return err
	}

	// bridge name associated with the network
	br := "br-" + nres.ID[:12]
	err = d.deleteIPTablesFwdRule(br)
	if err != nil {
		log.Warnf("%v", err)
	}

	return nil
}

// CreateContainer creates a docker container (but does not start it)
func (d *DockerRuntime) CreateContainer(ctx context.Context, node *types.NodeConfig) (string, error) {
	log.Infof("Creating container: %q", node.ShortName)
	nctx, cancel := context.WithTimeout(ctx, d.config.Timeout)
	defer cancel()

	cmd, err := shlex.Split(node.Cmd)
	if err != nil {
		return "", err
	}

	var entrypoint []string
	if node.Entrypoint != "" {
		entrypoint, err = shlex.Split(node.Entrypoint)
		if err != nil {
			return "", err
		}
	}

	containerConfig := &container.Config{
		Image:        node.Image,
		Entrypoint:   entrypoint,
		Cmd:          cmd,
		Env:          utils.ConvertEnvs(node.Env),
		AttachStdout: true,
		AttachStderr: true,
		Hostname:     node.ShortName,
		Tty:          true,
		User:         node.User,
		Labels:       node.Labels,
		ExposedPorts: node.PortSet,
		MacAddress:   node.MacAddress,
	}
	containerHostConfig := &container.HostConfig{
		Binds:        node.Binds,
		PortBindings: node.PortBindings,
		Sysctls:      node.Sysctls,
		Privileged:   true,
		// Network mode will be defined below via switch
		NetworkMode: "",
		ExtraHosts:  node.ExtraHosts, // add static /etc/hosts entries
	}
	var resources container.Resources
	if node.Memory != "" {
		mem, err := humanize.ParseBytes(node.Memory)
		if err != nil {
			return "", err
		}
		resources.Memory = int64(mem)
	}
	if node.CPU != 0 {
		resources.CPUQuota = int64(node.CPU * 100000)
		resources.CPUPeriod = 100000
	}
	if node.CPUSet != "" {
		resources.CpusetCpus = node.CPUSet
	}
	containerHostConfig.Resources = resources
	containerNetworkingConfig := &network.NetworkingConfig{}

	netMode := strings.SplitN(node.NetworkMode, ":", 2)
	switch netMode[0] {
	case "container":
		// We expect exactly two arguments in this case ("container" keyword & cont. name/ID)
		if len(netMode) != 2 {
			return "", fmt.Errorf("container network mode was specified for container %q, but no container name was found: %q", node.ShortName, netMode)
		}
		// also cont. ID shouldn't be empty
		if netMode[1] == "" {
			return "", fmt.Errorf("container network mode was specified for container %q, but no container name was found: %q", node.ShortName, netMode)
		}
		// Extract lab/topo prefix to provide a full (long) container name. Hackish way.
		prefix := strings.SplitN(node.LongName, node.ShortName, 2)[0]
		// Compile the net spec
		containerHostConfig.NetworkMode = container.NetworkMode("container:" + prefix + netMode[1])
		// unset the hostname as it is not supported in this case
		containerConfig.Hostname = ""
	case "host":
		containerHostConfig.NetworkMode = "host"
	default:
		containerHostConfig.NetworkMode = container.NetworkMode(d.mgmt.Network)

		containerNetworkingConfig.EndpointsConfig = map[string]*network.EndpointSettings{
			d.mgmt.Network: {
				IPAMConfig: &network.EndpointIPAMConfig{
					IPv4Address: node.MgmtIPv4Address,
					IPv6Address: node.MgmtIPv6Address,
				},
			},
		}
	}

	// regular linux containers may benefit from automatic restart on failure
	// note, that veth pairs added to this container (outside of eth0) will be lost on restart
	if node.Kind == "linux" {
		containerHostConfig.RestartPolicy.Name = "on-failure"
	}

	cont, err := d.Client.ContainerCreate(
		nctx,
		containerConfig,
		containerHostConfig,
		containerNetworkingConfig,
		nil,
		node.LongName,
	)
	log.Debugf("Container %q create response: %+v", node.ShortName, cont)
	if err != nil {
		return "", err
	}
	return cont.ID, nil
}

// GetNSPath inspects a container by its name/id and returns an netns path using the pid of a container
func (d *DockerRuntime) GetNSPath(ctx context.Context, cID string) (string, error) {
	nctx, cancelFn := context.WithTimeout(ctx, d.config.Timeout)
	defer cancelFn()
	cJSON, err := d.Client.ContainerInspect(nctx, cID)
	if err != nil {
		return "", err
	}
	return "/proc/" + strconv.Itoa(cJSON.State.Pid) + "/ns/net", nil
}

func (d *DockerRuntime) PullImageIfRequired(ctx context.Context, imageName string) error {
	filter := filters.NewArgs()
	filter.Add("reference", imageName)

	ilo := dockerTypes.ImageListOptions{
		All:     false,
		Filters: filter,
	}

	log.Debugf("Looking up %s Docker image", imageName)

	images, err := d.Client.ImageList(ctx, ilo)
	if err != nil {
		return err
	}

	// If Image doesn't exist, we need to pull it
	if len(images) > 0 {
		log.Debugf("Image %s present, skip pulling", imageName)
		return nil
	}

	canonicalImageName := utils.GetCanonicalImageName(imageName)
	authString := ""

	// get docker config based on an empty path (default docker config path will be assumed)
	dockerConfig, err := GetDockerConfig("")
	if err != nil {
		log.Debug("docker config file not found")
	} else {
		authString, err = GetDockerAuth(dockerConfig, canonicalImageName)
		if err != nil {
			return err
		}
	}

	log.Infof("Pulling %s Docker image", canonicalImageName)
	reader, err := d.Client.ImagePull(ctx, canonicalImageName, dockerTypes.ImagePullOptions{
		RegistryAuth: authString,
	})
	if err != nil {
		return err
	}
	defer reader.Close()
	// must read from reader, otherwise image is not properly pulled
	_, _ = io.Copy(ioutil.Discard, reader)
	log.Infof("Done pulling %s", canonicalImageName)

	return nil
}

// StartContainer starts a docker container
func (d *DockerRuntime) StartContainer(ctx context.Context, cID string, node *types.NodeConfig) (interface{}, error) {
	nctx, cancel := context.WithTimeout(ctx, d.config.Timeout)
	defer cancel()
	log.Debugf("Start container: %q", node.LongName)
	err := d.Client.ContainerStart(nctx,
		cID,
		dockerTypes.ContainerStartOptions{
			CheckpointID:  "",
			CheckpointDir: "",
		},
	)
	if err != nil {
		return nil, err
	}
	log.Debugf("Container started: %q", node.LongName)
	err = d.postStartActions(ctx, cID, node)
	return nil, err
}

// postStartActions performs misc. tasks that are needed after the container starts
func (d *DockerRuntime) postStartActions(ctx context.Context, cID string, node *types.NodeConfig) error {
	var err error
	node.NSPath, err = d.GetNSPath(ctx, cID)
	if err != nil {
		return err
	}
	err = utils.LinkContainerNS(node.NSPath, node.LongName)
	return err
}

// ListContainers lists all containers with labels []string
func (d *DockerRuntime) ListContainers(ctx context.Context, gfilters []*types.GenericFilter) ([]types.GenericContainer, error) {
	ctx, cancel := context.WithTimeout(ctx, d.config.Timeout)
	defer cancel()

	filter := d.buildFilterString(gfilters)
	ctrs, err := d.Client.ContainerList(ctx, dockerTypes.ContainerListOptions{
		All:     true,
		Filters: filter,
	})
	if err != nil {
		return nil, err
	}
	var nr []dockerTypes.NetworkResource
	if d.mgmt.Network == "" {
		nctx, cancel := context.WithTimeout(ctx, d.config.Timeout)
		defer cancel()
		// fetch containerlab created networks
		f := filters.NewArgs()
		f.Add("label", "containerlab")
		nr, err = d.Client.NetworkList(nctx, dockerTypes.NetworkListOptions{
			Filters: f,
		})

		if err != nil {
			return nil, err
		}

		// fetch default bridge network
		f = filters.NewArgs()
		f.Add("name", "bridge")
		bridgenet, err := d.Client.NetworkList(nctx, dockerTypes.NetworkListOptions{
			Filters: f,
		})

		if err != nil {
			return nil, err
		}

		nr = append(nr, bridgenet...)
	}
	return d.produceGenericContainerList(ctrs, nr)
}

func (d *DockerRuntime) GetContainer(ctx context.Context, cID string) (*types.GenericContainer, error) {
	var ctr *types.GenericContainer
	gFilter := types.GenericFilter{
		FilterType: "name",
		Field:      "",
		Operator:   "",
		Match:      cID,
	}
	ctrs, err := d.ListContainers(ctx, []*types.GenericFilter{&gFilter})
	if err != nil {
		return ctr, err
	}
	if len(ctrs) != 1 {
		return ctr, fmt.Errorf("found unexpected number of containers: %d", len(ctrs))
	}
	return &ctrs[0], nil
}

func (*DockerRuntime) buildFilterString(gfilters []*types.GenericFilter) filters.Args {
	filter := filters.NewArgs()
	for _, filterentry := range gfilters {
		filterstring := filterentry.Field
		if filterentry.Operator != "exists" {
			filterstring = filterstring + filterentry.Operator + filterentry.Match
		}
		log.Debug("Filterstring: " + filterstring)
		filter.Add(filterentry.FilterType, filterstring)
	}
	return filter
}

// Transform docker-specific to generic container format
func (d *DockerRuntime) produceGenericContainerList(inputContainers []dockerTypes.Container, inputNetworkRessources []dockerTypes.NetworkResource) ([]types.GenericContainer, error) {
	var result []types.GenericContainer

	for _, i := range inputContainers {
		ctr := types.GenericContainer{
			Names:           i.Names,
			ID:              i.ID,
			ShortID:         i.ID[:12],
			Image:           i.Image,
			State:           i.State,
			Status:          i.Status,
			Labels:          i.Labels,
			NetworkSettings: types.GenericMgmtIPs{},
		}
		bridgeName := d.mgmt.Network
		// if bridgeName is "", try to find a network created by clab that the container is connected to
		if bridgeName == "" && inputNetworkRessources != nil {
			for _, nr := range inputNetworkRessources {
				if _, ok := i.NetworkSettings.Networks[nr.Name]; ok {
					bridgeName = nr.Name
					break
				}
			}
		}
		if ifcfg, ok := i.NetworkSettings.Networks[bridgeName]; ok {
			ctr.NetworkSettings.IPv4addr = ifcfg.IPAddress
			ctr.NetworkSettings.IPv4pLen = ifcfg.IPPrefixLen
			ctr.NetworkSettings.IPv6addr = ifcfg.GlobalIPv6Address
			ctr.NetworkSettings.IPv6pLen = ifcfg.GlobalIPv6PrefixLen
		}
		result = append(result, ctr)
	}

	return result, nil
}

// Exec executes cmd on container identified with id and returns stdout, stderr bytes and an error
func (d *DockerRuntime) Exec(ctx context.Context, cID string, cmd []string) ([]byte, []byte, error) {
	cont, err := d.Client.ContainerInspect(ctx, cID)
	if err != nil {
		return nil, nil, err
	}
	execID, err := d.Client.ContainerExecCreate(ctx, cID, dockerTypes.ExecConfig{
		User:         "root",
		AttachStderr: true,
		AttachStdout: true,
		Cmd:          cmd,
	})
	if err != nil {
		log.Errorf("failed to create exec in container %s: %v", cont.Name, err)
		return nil, nil, err
	}
	log.Debugf("%s exec created %v", cont.Name, cID)

	rsp, err := d.Client.ContainerExecAttach(ctx, execID.ID, dockerTypes.ExecStartCheck{})
	if err != nil {
		log.Errorf("failed exec in container %s: %v", cont.Name, err)
		return nil, nil, err
	}
	defer rsp.Close()
	log.Debugf("%s exec attached %v", cont.Name, cID)

	var outBuf, errBuf bytes.Buffer
	outputDone := make(chan error)

	go func() {
		_, err = stdcopy.StdCopy(&outBuf, &errBuf, rsp.Reader)
		outputDone <- err
	}()

	select {
	case err := <-outputDone:
		if err != nil {
			return outBuf.Bytes(), errBuf.Bytes(), err
		}
	case <-ctx.Done():
		return nil, nil, ctx.Err()
	}
	return outBuf.Bytes(), errBuf.Bytes(), nil
}

// ExecNotWait executes cmd on container identified with id but doesn't wait for output nor attaches stdout/err
func (d *DockerRuntime) ExecNotWait(_ context.Context, cID string, cmd []string) error {
	execConfig := dockerTypes.ExecConfig{Tty: false, AttachStdout: false, AttachStderr: false, Cmd: cmd}
	respID, err := d.Client.ContainerExecCreate(context.Background(), cID, execConfig)
	if err != nil {
		return err
	}

	execStartCheck := dockerTypes.ExecStartCheck{}
	_, err = d.Client.ContainerExecAttach(context.Background(), respID.ID, execStartCheck)
	if err != nil {
		return err
	}
	return nil
}

// DeleteContainer tries to stop a container then remove it
func (d *DockerRuntime) DeleteContainer(ctx context.Context, cID string) error {
	var err error
	force := !d.config.GracefulShutdown
	if d.config.GracefulShutdown {
		log.Infof("Stopping container: %s", cID)
		err = d.Client.ContainerStop(ctx, cID, &d.config.Timeout)
		if err != nil {
			log.Errorf("could not stop container %q: %v", cID, err)
			force = true
		}
	}
	log.Debugf("Removing container: %s", strings.TrimLeft(cID, "/"))
	err = d.Client.ContainerRemove(ctx, cID, dockerTypes.ContainerRemoveOptions{Force: force})
	if err != nil {
		return err
	}
	log.Infof("Removed container: %s", strings.TrimLeft(cID, "/"))
	return nil
}

// setSysctl writes sysctl data by writing to a specific file
func setSysctl(sysctl string, newVal int) error {
	return ioutil.WriteFile(path.Join(sysctlBase, sysctl), []byte(strconv.Itoa(newVal)), 0640)
}

func (d *DockerRuntime) StopContainer(ctx context.Context, name string) error {
	return d.Client.ContainerKill(ctx, name, "kill")
}<|MERGE_RESOLUTION|>--- conflicted
+++ resolved
@@ -35,12 +35,9 @@
 	runtimeName    = "docker"
 	sysctlBase     = "/proc/sys"
 	defaultTimeout = 30 * time.Second
-<<<<<<< HEAD
-=======
 	rLimitMaxValue = 1048576
 	// defaultDockerNetwork is a name of a docker network that docker uses by default when creating containers
 	defaultDockerNetwork = "bridge"
->>>>>>> 80aa9447
 )
 
 func init() {
