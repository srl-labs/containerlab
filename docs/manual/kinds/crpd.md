--- conflicted
+++ resolved
@@ -126,11 +126,7 @@
 With such topology file containerlab is instructed to take a file `myconfig.conf` from the current working directory, copy it to the lab directory for that specific node under the `/config/juniper.conf` name and mount that dir to the container. This will result in this config to act as a startup config for the node.
 
 #### Saving configuration
-<<<<<<< HEAD
 With [`containerlab save`](../../cmd/save.md) command it's possible to save running cRPD configuration into a file. The configuration will be saved by `conf-saved.conf` path in the relevant node directory.
-=======
-With [`containerlab save`](../../cmd/save.md) command it's possible to save running cEOS configuration into a file. The configuration will be saved by `conf-saved.conf` path in the relevant node directory.
->>>>>>> a4bbe0fd
 
 ### License
 cRPD containers require a license file to have some features to be activated. With a [`license`](../nodes.md#license) directive it's possible to provide a path to a license file that will be copied over to the nodes configuration directory by the `/config/license.conf` path.
