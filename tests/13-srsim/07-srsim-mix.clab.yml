--- conflicted
+++ resolved
@@ -12,14 +12,10 @@
   nodes:
     srsim10:
       kind: nokia_srsim
-<<<<<<< HEAD
-      type: SR-7
+      type: sr-7
       certificate:
         issue: true
         sans: ["10.78.140.2","fd00:10:78:140::2"]
-=======
-      type: sr-7
->>>>>>> 021cdc02
       startup-config: |
         /configure sfm 1 sfm-type m-sfm6-7/12
         /configure sfm 2 sfm-type m-sfm6-7/12
