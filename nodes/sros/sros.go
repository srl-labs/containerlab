--- conflicted
+++ resolved
@@ -1693,8 +1693,6 @@
 	return err
 }
 
-<<<<<<< HEAD
-=======
 // isConfigClassic returns true if the env var for configuration contains "mixed" or "classic"
 // strings.
 func (n *sros) isConfigClassic() bool {
@@ -1702,12 +1700,6 @@
 	return cfgMode == "classic" || cfgMode == "mixed"
 }
 
-// isPartialConfigFile returns true if the config file name contains .partial substring.
-func isPartialConfigFile(c string) bool {
-	return strings.Contains(strings.ToUpper(c), ".PARTIAL")
-}
-
->>>>>>> 6b8d82bf
 // isFullConfigFile returns true if the config file doesn't contain .partial substring
 // and the config file is NOT nil (ie. startup config IS defined).
 // it is intended that the 'c' arg is n.Cfg.StartupConfig.
