// Copyright 2025 Nokia
// Licensed under the BSD 3-Clause License.
// SPDX-License-Identifier: BSD-3-Clause

package sros

import (
	"bytes"
	"context"
	_ "embed"
	"fmt"
	"io"
	"maps"
	"net"
	"os"
	"path"
	"path/filepath"
	"regexp"
	"slices"
	"strconv"
	"strings"
	"text/template"
	"time"
	"unicode"

	"github.com/beevik/etree"
	"github.com/brunoga/deep"
	"github.com/charmbracelet/log"
	"github.com/scrapli/scrapligo/driver/netconf"
	"github.com/scrapli/scrapligo/driver/opoptions"
	"github.com/scrapli/scrapligo/response"

	clabconstants "github.com/srl-labs/containerlab/constants"
	clabexec "github.com/srl-labs/containerlab/exec"
	clabnetconf "github.com/srl-labs/containerlab/netconf"
	clabnodes "github.com/srl-labs/containerlab/nodes"
	clabnodesstate "github.com/srl-labs/containerlab/nodes/state"
	clabruntime "github.com/srl-labs/containerlab/runtime"
	clabtypes "github.com/srl-labs/containerlab/types"
	clabutils "github.com/srl-labs/containerlab/utils"
	"golang.org/x/crypto/ssh"
)

const (
	SrosDefaultType = "SR-1" // default sros node type

	readyTimeout = time.Minute * 1 // max wait time for node to boot

	generateable     = true
	generateIfFormat = "%d/%d/%d"

	slotAName = "A"
	slotBName = "B"

	standaloneSlotName = slotAName

	retryTimer = 1 * time.Second
<<<<<<< HEAD
	// additional config that clab adds on top of the factory config.
	scrapliPlatformName       = "nokia_sros"
	configCf3                 = "config/cf3"
	configCf2                 = "config/cf2"
	configCf1                 = "config/cf1"
	startupCfgName            = "config.cfg"
	tlsKeyFile                = "node.key"
	tlsCertFile               = "node.crt"
	tlsCertProfileName        = "clab-grpc-certs"
	envNokiaSrosSlot          = "NOKIA_SROS_SLOT"
	envNokiaSrosChassis       = "NOKIA_SROS_CHASSIS"
	envNokiaSrosSystemBaseMac = "NOKIA_SROS_SYSTEM_BASE_MAC"
	envNokiaSrosCard          = "NOKIA_SROS_CARD"
	envNokiaSrosSFM           = "NOKIA_SROS_SFM"
	envNokiaSrosXIOM          = "NOKIA_SROS_XIOM"
	envNokiaSrosMDA           = "NOKIA_SROS_MDA"
=======

	scrapliPlatformName          = "nokia_sros"
	configCf3                    = "config/cf3"
	configCf2                    = "config/cf2"
	configCf1                    = "config/cf1"
	startupCfgName               = "config.cfg"
	tlsKeyFile                   = "node.key"
	tlsCertFile                  = "node.crt"
	tlsCertProfileName           = "clab-grpc-certs"
	envNokiaSrosSlot             = "NOKIA_SROS_SLOT"
	envNokiaSrosChassis          = "NOKIA_SROS_CHASSIS"
	envNokiaSrosSystemBaseMac    = "NOKIA_SROS_SYSTEM_BASE_MAC"
	envNokiaSrosCard             = "NOKIA_SROS_CARD"
	envNokiaSrosSFM              = "NOKIA_SROS_SFM"
	envNokiaSrosXIOM             = "NOKIA_SROS_XIOM"
	envNokiaSrosMDA              = "NOKIA_SROS_MDA"
	envDisableComponentConfigGen = "CLAB_SROS_DISABLE_COMPONENT_CONFIG"
>>>>>>> 644702e3

	defaultSrosPowerType       = "dc"
	defaultSrosPowerModuleType = "ps-a-dc-6000"
)

var (

	//go:embed sros_default_config.go.tpl
	srosConfigCmdsTpl string
	kindNames         = []string{"nokia_srsim"}
	srosSysctl        = map[string]string{
		"net.ipv4.ip_forward":                "0",
		"net.ipv6.conf.all.disable_ipv6":     "0",
		"net.ipv6.conf.default.disable_ipv6": "0",
		"net.ipv6.conf.all.accept_dad":       "0",
		"net.ipv6.conf.default.accept_dad":   "0",
		"net.ipv6.conf.all.autoconf":         "0",
		"net.ipv6.conf.default.autoconf":     "0",
		"net.ipv4.conf.all.rp_filter":        "0",
		"net.ipv6.conf.all.accept_ra":        "0",
		"net.ipv6.conf.default.accept_ra":    "0",
		"net.ipv4.conf.default.rp_filter":    "0",
	}
	defaultCredentials = clabnodes.NewCredentials("admin", "NokiaSros1!")

	srosEnv = map[string]string{
		"SRSIM":                   "1",
		envNokiaSrosChassis:       SrosDefaultType,     // filler to be overridden
		envNokiaSrosSystemBaseMac: "fa:ac:ff:ff:10:00", // filler to be overridden
		envNokiaSrosSlot:          slotAName,           // filler to be overridden
	}

	readyCmdCpm  = `/usr/bin/pgrep ^cpm$`
	readyCmdBoth = `/usr/bin/pgrep ^both$`
	readyCmdIom  = `/usr/bin/pgrep ^iom$`

	srosCfgTpl, _ = template.New("clab-sros-default-config").Funcs(clabutils.CreateFuncs()).
			Parse(srosConfigCmdsTpl)

	requiredKernelVersion = &clabutils.KernelVersion{
		Major:    5,
		Minor:    5,
		Revision: 0,
	}
	// Internal directories inside SR-SIM container.
	cf1Dir = "/home/sros/flash1"
	cf2Dir = "/home/sros/flash2"
	cf3Dir = "/home/sros/flash3" // Where the running config will be stored
	licDir = "/nokia/license"

	InterfaceRegexp = regexp.MustCompile(
		`^(?P<card>\d+)/(?:x(?P<xiom>\d+)/)?(?P<mda>\d+)(?:/c(?P<connector>\d+))?/(?P<port>\d+)$`,
	)
	MappedInterfaceRegexp = regexp.MustCompile(
		`^(?:e(?P<card>\d+)-(?:x(?P<xiom>\d+)-)?(?P<mda>\d+)(?:-c(?P<connector>\d+))?-(?P<port>\d+)|eth(?P<mgmtPort>\d+))$`,
	)
	InterfaceHelp = `The format of the interface name need to be one of:
	  Regular SR OS interface names, that is:
	  1/2/3       -> card 1, mda 2, port 3
      1/2/c3/4    -> card 1, mda 2, connector 3, port 4
      1/x2/3/4    -> card 1, xiom 2, mda 3, port 4
      1/x2/3/c4/5 -> card 1, xiom 2, mda 3, connector 4, port 5
	  The mapped Linux interface names, that is:
      e1-2-3       -> card 1, mda 2, port 3
      e1-2-c3-4    -> card 1, mda 2, connector 3, port 4
      e1-x2-3-4    -> card 1, xiom 2, mda 3, port 4
      e1-x2-3-c4-5 -> card 1, xiom 2, mda 3, connector 4, port 5
	  eth[0-9], for management interfaces of CPM-A/CPM-B or for fabric interfaces`

	// key = type
	srosPowerConfig = map[string]SrosPower{
		"sr-1s": {
			Modules: map[string]int{
				"ac/hv": 3,
				"dc":    4,
			},
		},
		"sr-1se": {
			Modules: map[string]int{
				"ac/hv": 3,
				"dc":    4,
			},
		},
		"sr-2s": {
			Modules: map[string]int{
				"ac/hv": 3,
				"dc":    4,
			},
		},
		"sr-2se": {
			Modules: map[string]int{
				"ac/hv": 3,
				"dc":    4,
			},
		},
		"sr-7s": {
			Modules: 10,
			Shelves: 2,
		},
		"sr-14s": {
			Modules: 10,
			Shelves: 2,
		},
	}
)

type SrosPower struct {
	Modules interface{}
	Shelves int
}

// Register registers the node in the NodeRegistry.
func Register(r *clabnodes.NodeRegistry) {
	generateNodeAttributes := clabnodes.NewGenerateNodeAttributes(generateable, generateIfFormat)
	platformOpts := &clabnodes.PlatformAttrs{
		ScrapliPlatformName: scrapliPlatformName,
	}

	nrea := clabnodes.NewNodeRegistryEntryAttributes(
		defaultCredentials,
		generateNodeAttributes,
		platformOpts,
	)

	r.Register(kindNames, func() clabnodes.Node {
		return new(sros)
	}, nrea)
}

// sros SR-SIM Kind structure.
type sros struct {
	clabnodes.DefaultNode
	// startup-config passed as a path to a file with CLI instructions will be read into this byte
	// slice
	startupCliCfg []byte

	// SSH public keys extracted from the clab host
	sshPubKeys []ssh.PublicKey

	// software version SR OS x node runs
	swVersion      *SrosVersion
	componentNodes []clabnodes.Node

	// in distributed mode we rename the Cfg.LongName and Cfg.ShortName and Cfg.Fqdn attributes when
	// deploying. e.g. inspect is either called after deploy or independently. Hence we need to
	// differentiate if we need to perform the
	// component cpm based rename or not. This field indicates just that
	renameDone bool
	// rootComponents stores the OG components from root node for dist setups
	// ..allows children of the distributed root node to access root components (ie. for cfg gen)
	rootComponents []*clabtypes.Component
<<<<<<< HEAD
	// store the longname with cpm suffix
	cpmContainerName string
	// for component nodes, store base nodes
	baseShortName string
	baseLongName  string
=======
>>>>>>> 644702e3

	preDeployParams *clabnodes.PreDeployParams
}

// Init Function for SR-SIM kind.
func (n *sros) Init(cfg *clabtypes.NodeConfig, opts ...clabnodes.NodeOption) error {
	// Init DefaultNode
	n.DefaultNode = *clabnodes.NewDefaultNode(n)
	// set virtualization requirement
	n.HostRequirements.SSSE3 = true
	n.HostRequirements.MinVCPU = 4
	n.HostRequirements.MinVCPUFailAction = clabtypes.FailBehaviourError
	n.HostRequirements.MinAvailMemoryGb = 4
	n.HostRequirements.MinAvailMemoryGbFailAction = clabtypes.FailBehaviourLog

	n.LicensePolicy = clabtypes.LicensePolicyRequired

	n.Cfg = cfg

	n.InterfaceHelp = InterfaceHelp
	n.InterfaceRegexp = InterfaceRegexp

	for _, o := range opts {
		o(n)
	}

	// if user was not initialized to a value, use root
	if n.Cfg.User == "" {
		n.Cfg.User = "0:0"
	}

	maps.Copy(n.Cfg.Sysctls, srosSysctl)

	// make sure we always have uppercase slot definition
	for _, c := range n.Cfg.Components {
		c.Slot = strings.ToUpper(c.Slot)
	}
	// Merge Environment
	if n.Cfg.NodeType == "" {
		n.Cfg.NodeType = SrosDefaultType
	}
	srosEnv[envNokiaSrosChassis] = n.Cfg.NodeType // Override NodeType var with existing env

	mac := genMac(n.Cfg)
	srosEnv[envNokiaSrosSystemBaseMac] = mac
	// Ensure n.Cfg.Certificate.Issue is not nil
	if n.Cfg.Certificate.Issue == nil {
		n.Cfg.Certificate.Issue = clabutils.Pointer(false)
	}
	if n.isStandaloneNode() {
		log.Debugf("%q is standalone node. %v", n.Cfg.ShortName, len(n.Cfg.Components))

		vars, err := n.setupStandaloneComponents()
		if err != nil {
			return err
		}

		// n.Cfg.Env overrides component vars, overrides default srosEnv
		n.Cfg.Env = clabutils.MergeStringMaps(srosEnv, vars, n.Cfg.Env)
		log.Debug("Merged env file", "env", fmt.Sprintf("%+v", n.Cfg.Env), "node", n.Cfg.ShortName)
	} else {
		log.Debugf("%q is distributed node. %v", n.Cfg.ShortName, len(n.Cfg.Components))

		n.Cfg.Env = clabutils.MergeStringMaps(srosEnv, n.Cfg.Env)
		log.Debug("Merged env file", "env", fmt.Sprintf("%+v", n.Cfg.Env), "node", n.Cfg.ShortName)

		err := n.setupComponentNodes()
		if err != nil {
			return err
		}
	}

	return nil
}

// integrated -> pull component info from slot A components.
func (n *sros) setupStandaloneComponents() (map[string]string, error) {
	vars := map[string]string{}

	if len(n.Cfg.Components) == 0 {
		return nil, nil
	}

	slotA := n.Cfg.Components[0]

	slotName := strings.ToUpper(strings.TrimSpace(slotA.Slot))
	// single undefined slot is implicitly set to A
	if slotName == "" {
		slotName = standaloneSlotName
	}

	if slotName != standaloneSlotName {
		return nil, fmt.Errorf(
			"expected no slot, or slot %q for components of standalone SR-SIM node: %q",
			standaloneSlotName,
			n.Cfg.ShortName,
		)
	}

	if slotA.Type != "" {
		vars[envNokiaSrosCard] = slotA.Type
	}

	if len(slotA.MDA) > 0 {
		for _, m := range slotA.MDA {
			key := fmt.Sprintf("%s_%d", envNokiaSrosMDA, m.Slot)
			vars[key] = m.Type
		}
	}

	for k, v := range slotA.Env {
		vars[k] = v
	}

	return vars, nil
}

// Pre Deploy func for SR-SIM kind.
func (n *sros) PreDeploy(_ context.Context, params *clabnodes.PreDeployParams) error {
	log.Debug("Running pre-deploy")
	// store the preDeployParams
	n.preDeployParams = params

	n.InterfaceHelp = InterfaceHelp

	// store provided pubkeys
	n.sshPubKeys = params.SSHPubKeys

	if strings.HasPrefix(n.Cfg.NetworkMode, "container:") {
		n.Cfg.ExtraHosts = nil
	}

	// Create files/dir structure for standalone nodes or distributed CPM nodes
	if n.isStandaloneNode() || (n.isDistributedCardNode() && n.isCPM("")) {
		// generate the certificate
		if *n.Cfg.Certificate.Issue {
			n.Cfg.Certificate.SANs = append(n.Cfg.Certificate.SANs, n.baseShortName, n.baseLongName)
			certificate, err := n.LoadOrGenerateCertificate(params.Cert, params.TopologyName)
			if err != nil {
				return err
			}

			// set the certificate data
			n.Config().TLSCert = string(certificate.Cert)
			n.Config().TLSKey = string(certificate.Key)
		}
		clabutils.CreateDirectory(path.Join(n.Cfg.LabDir, n.Cfg.Env[envNokiaSrosSlot]),
			clabconstants.PermissionsOpen)
		slot := n.Cfg.Env[envNokiaSrosSlot]
		if slot == "" {
			return fmt.Errorf("fail to init node because Env var %q is set to %q",
				envNokiaSrosSlot, n.Cfg.Env[envNokiaSrosSlot])
		}
		// add the config specific mounts
		cf1Path := filepath.Join(n.Cfg.LabDir, slot, configCf1)
		cf2Path := filepath.Join(n.Cfg.LabDir, slot, configCf2)
		cf3Path := filepath.Join(n.Cfg.LabDir, slot, configCf3)
		n.Cfg.Binds = append(n.Cfg.Binds,
			fmt.Sprint(cf1Path, ":", cf1Dir, "/:rw"),
			fmt.Sprint(cf2Path, ":", cf2Dir, "/:rw"),
			fmt.Sprint(cf3Path, ":", cf3Dir, "/:rw"),
		)

		if n.Cfg.License != "" && (n.isCPM("") || n.isStandaloneNode()) {
			// we mount a fixed path node.Labdir/license.key as the license referenced in topo file
			// will be copied to that path
			n.Cfg.Binds = append(n.Cfg.Binds, fmt.Sprint(
				filepath.Join(n.Cfg.LabDir, "license.key"), ":", licDir, "/license.txt:ro"))
		}

		return n.createSROSFiles()
	}
	return nil
}

// Post Deploy func for SR-SIM kind.
func (n *sros) PostDeploy(ctx context.Context, params *clabnodes.PostDeployParams) error {
	log.Info("Running postdeploy actions",
		"kind", n.Cfg.Kind,
		"node", n.Cfg.ShortName)

	// start waiting for container ready (PID based check)
	if err := n.Ready(ctx); err != nil {
		return err
	}

	// Populate /etc/hosts for service discovery on mgmt interface
	if err := n.populateHosts(ctx, params.Nodes); err != nil {
		log.Warn("Unable to populate hosts list", "node", n.Cfg.ShortName, "err", err)
	}

	var err error
	n.swVersion, err = n.RunningVersion(ctx)
	if err != nil {
		return err
	}
	if !n.isCPM(slotAName) {
		return nil
	}
	// Execute SaveConfig after boot. This code should only run on active CPM
	for time.Now().Before(time.Now().Add(readyTimeout)) {
		// Check if context is canceled
		if err := ctx.Err(); err != nil {
			return fmt.Errorf("context canceled: %w", err)
		}

		isHealthy, err := n.IsHealthy(ctx)
		if err != nil {
			log.Debug(
				fmt.Errorf(
					"health check failed, check 'docker logs -f %s': %w",
					n.Cfg.LongName,
					err,
				),
			)
		}

		if isHealthy {
			addr, err := n.MgmtIPAddr()
			if err != nil {
				return err
			}
			// TLS bootstrap in case of n.Cfg.Certificate.Issue flag
			if *n.Cfg.Certificate.Issue {
				err = n.tlsCertBootstrap(ctx, addr)
				if err != nil {
					return fmt.Errorf(
						"TLS cert/key bootstrap to node %q failed: %w",
						n.Cfg.LongName,
						err,
					)
				}
				log.Infof(
					"Completed NETCONF bootstrap for gRPC-TLS profile on node %s",
					n.Cfg.ShortName,
				)
			}
			err = n.saveConfigWithAddr(ctx, addr)
			if err != nil {
				return fmt.Errorf("save config to node %q, failed: %w", n.Cfg.LongName, err)
			}
			return nil
		}

		// Wait before next check
		select {
		case <-ctx.Done():
			return ctx.Err()
		case <-time.After(retryTimer):
			// continue to next iteration
		}
	}
	return nil
}

// Delete func for SR-SIM kind.
func (n *sros) Delete(ctx context.Context) error {
	// if not distributed, follow default node implementation
	if n.isStandaloneNode() || n.isDistributedCardNode() {
		return n.Runtime.DeleteContainer(ctx, n.GetContainerName())
	}

	// Delete all the component containers
	for _, componentNodes := range n.componentNodes {
		err := componentNodes.Delete(ctx)
		if err != nil {
			log.Warn(err)
		}
	}
	return nil
}

// DeleteNetnsSymlink deletes the symlink file created for the container netns.
func (n *sros) DeleteNetnsSymlink() error {
	// if it is the base node, then we need to delete the symlink for all the components.
	if n.isDistributedBaseNode() {
		for _, componentNode := range n.componentNodes {
			err := componentNode.DeleteNetnsSymlink()
			if err != nil {
				return err
			}
		}
		return nil
	}

	return n.DefaultNode.DeleteNetnsSymlink()
}

// sortComponents ensure components are in order of
// CPM then regular IOM/XCMs
func (n *sros) sortComponents() {
	slices.SortFunc(n.Cfg.Components, func(a, b *clabtypes.Component) int {
		s1 := strings.ToUpper(strings.TrimSpace(a.Slot))
		s2 := strings.ToUpper(strings.TrimSpace(b.Slot))

		p1 := n.getSortOrder(s1)
		p2 := n.getSortOrder(s2)

		return p1 - p2
	})
}

func (n *sros) getSortOrder(slot string) int {
	r := rune(slot[0])
	if unicode.IsLetter(r) {
		return 1000 + int(r) // A=1065, B=1066... always bigger than numbered slots
	} else {
		num, _ := strconv.Atoi(slot)
		return num // 1, 2, 3... smaller than CPM slots, so will come first
	}
}

func (n *sros) setupComponentNodes() error {
	if !n.isDistributedBaseNode() {
		return nil
	}

	n.sortComponents()

	// Registry, because it is not a package Var
	nr := clabnodes.NewNodeRegistry()
	Register(nr)

	// loop through the components, creating them
	for idx, c := range n.Cfg.Components {
		// instantiate a new nokia_srsim instance
		componentNode, err := nr.NewNodeOfKind("nokia_srsim")
		if err != nil {
			return err
		}

		// copy the original node's NodeConfig to the component
		componentConfig, err := deep.Copy(n.Cfg)
		if err != nil {
			return fmt.Errorf("failed to deep copy node config for component: %w", err)
		}

		// the first node will create the namespace, so NetworkMode remains unchanged.
		// all consecutive need to be attached to specifically that Namespace via NetworkMode
		if idx > 0 {
			componentConfig.NetworkMode = fmt.Sprintf("container:%s",
				n.componentNodes[0].GetShortName())
		}

		// adjust the config values from the original node
		componentConfig.ShortName = n.calcComponentName(componentConfig.ShortName, c.Slot)
		componentConfig.LongName = n.calcComponentName(componentConfig.LongName, c.Slot)
		componentConfig.NodeType = n.Cfg.NodeType
		componentConfig.Components = nil
		componentConfig.Fqdn = n.calcComponentFqdn(c.Slot)
		if idx != 0 {
			componentConfig.DNS = nil
			componentConfig.PortBindings = nil
			componentConfig.PortSet = nil
		}

		// add the component env to the componentConfig env
		for k, v := range c.Env {
			componentConfig.Env[k] = v
		}

		// set the type var if type is set
		if c.Type != "" {
			componentConfig.Env[envNokiaSrosCard] = c.Type
		}

		if c.SFM != "" {
			componentConfig.Env[envNokiaSrosSFM] = c.SFM
		}

		if len(c.XIOM) > 0 {
			for _, x := range c.XIOM {
				key := fmt.Sprintf("%s_X%d", envNokiaSrosXIOM, x.Slot)
				componentConfig.Env[key] = x.Type
				// add the nested MDA
				for _, m := range x.MDA {
					key := fmt.Sprintf("%s_X%d_%d", envNokiaSrosMDA, x.Slot, m.Slot)
					componentConfig.Env[key] = m.Type
				}
			}
		}

		if len(c.MDA) > 0 {
			for _, m := range c.MDA {
				key := fmt.Sprintf("%s_%d", envNokiaSrosMDA, m.Slot)
				componentConfig.Env[key] = m.Type
			}
		}

		componentConfig.Env[envNokiaSrosSlot] = c.Slot

		// adjust label based env vars
		componentConfig.Env["CLAB_LABEL_"+clabutils.ToEnvKey(clabconstants.NodeName)] = componentConfig.ShortName
		componentConfig.Env["CLAB_LABEL_"+clabutils.ToEnvKey(clabconstants.LongName)] = componentConfig.LongName

		if componentConfig.Labels == nil {
			componentConfig.Labels = map[string]string{}
		}

		// adjust labels
		componentConfig.Labels[clabconstants.NodeName] = componentConfig.ShortName
		componentConfig.Labels[clabconstants.LongName] = componentConfig.LongName

		// init the component
		err = componentNode.Init(componentConfig)
		if err != nil {
			return err
		}
		// set the runtime by copying it from the general node
		componentNode.WithRuntime(n.GetRuntime())

		// store root components for cpms, for config gen
		if srosNode, ok := componentNode.(*sros); ok {
			srosNode.rootComponents = n.Cfg.Components
<<<<<<< HEAD
			// store base node name
			srosNode.baseShortName = n.Cfg.ShortName
			srosNode.baseLongName = n.Cfg.LongName
=======
>>>>>>> 644702e3
		}

		// store the node in the componentNodes
		n.componentNodes = append(n.componentNodes, componentNode)
	}
	return nil
}

// deployFabric deploys the distributed SR-SIM when the `components` key is present.
func (n *sros) deployFabric(ctx context.Context, deployParams *clabnodes.DeployParams) error {
	// loop through the components, creating them
	for _, c := range n.componentNodes {
		c.PreDeploy(ctx, n.preDeployParams)
		// deploy the component
		err := c.Deploy(ctx, deployParams)
		if err != nil {
			return err
		}
	}

	cpmSlot, err := n.cpmSlot()
	if err != nil {
		return err
	}
	// store the CPM container name
	n.cpmContainerName = n.calcComponentName(n.Cfg.LongName, cpmSlot)
	n.renameDone = true

	// adjust also the mgmt IP addresses of the general node
	ips, err := n.GetDistMgmtIPs()
	if err != nil {
		return err
	}

	n.Cfg.MgmtIPv4Address = ips.IPv4
	n.Cfg.MgmtIPv6Address = ips.IPv6

	return nil
}

// isDistributedCard checks if the slot variable is set, hence it is an instance (slot) of a
// distributed setup.
func (n *sros) isDistributedCardNode() bool {
	_, exists := n.Cfg.Env[envNokiaSrosSlot]
	// is distributed if components is > 1 and the slot var exists.
	return exists && len(n.Cfg.Components) == 0
}

// check if SR-SIM is distributed: `components` key is present.
func (n *sros) isDistributedBaseNode() bool {
	return len(n.Cfg.Components) > 1
}

func (n *sros) isStandaloneNode() bool {
	return !n.isDistributedBaseNode() && !n.isDistributedCardNode()
}

// GetNSPath retrieves the Namespace Path.
func (n *sros) GetNSPath(ctx context.Context) (string, error) {
	if n.isStandaloneNode() || n.isDistributedCardNode() {
		return n.DefaultNode.GetNSPath(ctx)
	}
	// calculate cpm container name
	cpmSlot, err := n.cpmSlot()
	if err != nil {
		return "", err
	}
	cpmContainerName := n.calcComponentName(n.GetContainerName(), cpmSlot)
	nsp, err := n.Runtime.GetNSPath(ctx, cpmContainerName)
	if err != nil {
		log.Errorf("Unable to determine NetNS Path for node %s: %v", n.Cfg.ShortName, err)
		return "", err
	}
	return nsp, err
}

// calcComponentName appends the line card suffix to the given node name.
func (n *sros) calcComponentName(name, slot string) string {
	if n.renameDone {
		return name
	}
	return fmt.Sprintf("%s-%s", name, strings.ToLower(slot))
}

// calcComponentFqdn computes the FQDN for a given slot.
func (n *sros) calcComponentFqdn(slot string) string {
	if n.renameDone {
		return n.Cfg.Fqdn
	}
	fqdnDotIndex := strings.Index(n.Cfg.Fqdn, ".")
	result := fmt.Sprintf(
		"%s-%s%s",
		n.Cfg.Fqdn[:fqdnDotIndex],
		strings.ToLower(slot),
		n.Cfg.Fqdn[fqdnDotIndex:],
	)
	return result
}

// cpmNode returns a CPM Node (used in Distributed mode).
func (n *sros) cpmNode() (clabnodes.Node, error) {
	defaultSlot, err := n.cpmSlot()
	if err != nil {
		return nil, err
	}
	defaultSlot = strings.ToLower(defaultSlot)
	for _, cn := range n.componentNodes {
		if cn.GetShortName()[len(cn.GetShortName())-1:] == defaultSlot {
			return cn, nil
		}
	}
	return nil, fmt.Errorf("node %s: node for slot %s not found", n.GetShortName(), defaultSlot)
}

// cpmSlot returns the Slot of the preferred CPM Node (used when Distributed mode).
func (n *sros) cpmSlot() (string, error) {
	slot := ""

search:
	for _, comp := range n.Cfg.Components {
		switch comp.Slot {
		case slotAName:
			slot = slotAName
			// now we can break because the slot A is preferred, does not matter if B also exists
			break search
		case slotBName:
			slot = slotBName
			// we continue searching, because we prefer slot A
		}
	}
	if slot == "" {
		return "", fmt.Errorf("node %s: unable to determine default slot", n.GetShortName())
	}
	return slot, nil
}

// Deploy deploys the SR-SIM kind.
func (n *sros) Deploy(ctx context.Context, deployParams *clabnodes.DeployParams) error {
	// if it is a chassis with multiple cards (i.e. components)
	if n.isDistributedBaseNode() {
		err := n.deployFabric(ctx, deployParams)
		if err != nil {
			return err
		}

		// Update the nodes state
		n.SetState(clabnodesstate.Deployed)
		return nil
	}

	// if it is a regular node
	err := n.DefaultNode.Deploy(ctx, deployParams)
	if err != nil {
		return err
	}

	return nil
}

// Ready returns when the node boot sequence reached the stage when it is ready to accept config
// commands
// returns an error if not ready by the expiry of the timer readyTimeout.
func (n *sros) Ready(ctx context.Context) error {
	ctx, cancel := context.WithTimeout(ctx, readyTimeout)
	defer cancel()
	var err error
	readyCmds := []string{readyCmdCpm, readyCmdBoth, readyCmdIom}
	readyCmdsStrings := []string{"CPM", "BOTH", "IOM"}
	log.Debug("Waiting for SR OS node to boot...", "node", n.Cfg.ShortName)
	for {
		select {
		case <-ctx.Done():
			return fmt.Errorf(
				"timed out waiting for SR OS node %s to boot: %v",
				n.Cfg.ShortName,
				err,
			)
		default:
			// check if cpm is running
			for k, cmd := range readyCmds {
				cmd, _ := clabexec.NewExecCmdFromString(cmd)
				execResult, err := n.RunExec(ctx, cmd)
				if err != nil || (execResult != nil && execResult.GetReturnCode() != 0) {
					logMsg := fmt.Sprintf(
						"status check %s failed on %s retrying",
						readyCmdsStrings[k],
						n.Cfg.ShortName,
					)
					if err != nil {
						logMsg += fmt.Sprintf(" error: %v", err)
					}
					if execResult != nil && execResult.GetReturnCode() != 0 {
						logMsg += fmt.Sprintf(
							", output:%s",
							strings.ReplaceAll(execResult.String(), "\n", "; "),
						)
					}
					log.Debug(logMsg)
				}
				if execResult != nil && execResult.GetReturnCode() == 0 {
					log.Debug("SR OS is ready to be configured", "node", n.Cfg.ShortName)
					return nil
				}
				time.Sleep(retryTimer)
			}
		}
	}
}

// checkKernelVersion emits a warning if the present kernel version is lower than the required one.
func (*sros) checkKernelVersion() error {
	// retrieve running kernel version
	kv, err := clabutils.GetKernelVersion()
	if err != nil {
		return err
	}

	// do the comparison
	if !kv.GreaterOrEqual(requiredKernelVersion) {
		log.Warnf(
			"Nokia SR OS requires a kernel version greater than %s. Detected kernel version: %s. Not all features might function properly!",
			requiredKernelVersion,
			kv,
		)
	}
	return nil
}

// checkComponentSlotsConfig check the sros component slot config for validaity.
func (n *sros) checkComponentSlotsConfig() error {
	// check Slots are unique
	componentNames := map[string]struct{}{}
	for _, component := range n.Cfg.Components {
		// convert slot to upper
		slot := strings.ToUpper(component.Slot)
		// check if slot exists
		_, exists := componentNames[slot]
		if exists {
			return fmt.Errorf(
				"node %s slot %s duplicate definition",
				n.GetShortName(),
				component.Slot,
			)
		}
		// addd to component names map
		componentNames[component.Slot] = struct{}{}

	}
	return nil
}

func (n *sros) CheckDeploymentConditions(ctx context.Context) error {
	// perform the sros specific kernel version check
	err := n.checkKernelVersion()
	if err != nil {
		return err
	}

	// check the sros component slot config for validaity
	err = n.checkComponentSlotsConfig()
	if err != nil {
		return err
	}

	return n.DefaultNode.CheckDeploymentConditions(ctx)
}

// Func that creates the Dirs used for the kind SR-SIM and sets/merges the default Env vars.
func (n *sros) createSROSFiles() error {
	log.Debug("Creating directory structure for SR OS container", "node", n.Cfg.ShortName)

	var err error

	if n.Cfg.License != "" && (n.isCPM("") || n.isStandaloneNode()) {
		// copy license file to node specific directory in lab
		licPath := filepath.Join(n.Cfg.LabDir, "license.key")
		if err := clabutils.CopyFile(context.Background(), n.Cfg.License, licPath,
			clabconstants.PermissionsFileDefault); err != nil {
			return fmt.Errorf(
				"license copying src %s -> dst %s failed: %v",
				n.Cfg.License,
				licPath,
				err,
			)
		}
		log.Debug("SR OS license copied", "src", n.Cfg.License, "dst", licPath)
	}
	clabutils.CreateDirectory(path.Join(n.Cfg.LabDir, n.Cfg.Env[envNokiaSrosSlot]),
		clabconstants.PermissionsOpen)
	clabutils.CreateDirectory(path.Join(n.Cfg.LabDir, n.Cfg.Env[envNokiaSrosSlot], "config"),
		clabconstants.PermissionsOpen)
	clabutils.CreateDirectory(path.Join(n.Cfg.LabDir, n.Cfg.Env[envNokiaSrosSlot], configCf1),
		clabconstants.PermissionsOpen)
	clabutils.CreateDirectory(path.Join(n.Cfg.LabDir, n.Cfg.Env[envNokiaSrosSlot], configCf2),
		clabconstants.PermissionsOpen)
	clabutils.CreateDirectory(path.Join(n.Cfg.LabDir, n.Cfg.Env[envNokiaSrosSlot], configCf3),
		clabconstants.PermissionsOpen)
	if n.isCPM(slotAName) || n.isStandaloneNode() {
		err = n.createSROSCertificates()
	}
	if err != nil {
		return err
	}
	// Skip config if node is not CPM
	if n.isCPM("") || n.isStandaloneNode() {
		err = n.createSROSConfigFiles()
		if err != nil {
			return err
		}
	}
	return nil
}

// Func that Places the Certificates in the right place and format.
func (n *sros) createSROSCertificates() error {
	if *n.Cfg.Certificate.Issue {
		clabutils.CreateDirectory(path.Join(n.Cfg.LabDir, n.Cfg.Env[envNokiaSrosSlot], configCf3),
			clabconstants.PermissionsOpen)
		keyPath := filepath.Join(n.Cfg.LabDir, n.Cfg.Env[envNokiaSrosSlot], configCf3, tlsKeyFile)
		if err := clabutils.CreateFile(keyPath, n.Config().TLSKey); err != nil {
			return err
		}

		certPath := filepath.Join(n.Cfg.LabDir, n.Cfg.Env[envNokiaSrosSlot], configCf3, tlsCertFile)
		err := clabutils.CreateFile(certPath, n.Config().TLSCert)
		if err != nil {
			return err
		}
	}
	return nil
}

// Func that handles the config generation for the SR-SIM kind.
func (n *sros) createSROSConfigFiles() error {
	// generate a startup config file
	// if the node has a `startup-config:` statement, the file specified in that section
	// will be used as a template in GenerateConfig()

	var cfgTemplate string
	var err error

	// Path pointing to the target config file under configCf3 dir
	cf3CfgFile := filepath.Join(
		n.Cfg.LabDir,
		n.Cfg.Env[envNokiaSrosSlot],
		configCf3,
		startupCfgName,
	)
	isPartial := isPartialConfigFile(n.Cfg.StartupConfig)

	// generate config and use that to boot node
	log.Debug("Reading startup-config", "node", n.Cfg.ShortName, "startup-config",
		n.Cfg.StartupConfig, "isPartial", isPartial)
	if n.Cfg.StartupConfig != "" && !isPartial { // User provides startup config
		c, err := os.ReadFile(n.Cfg.StartupConfig)
		if err != nil {
			return err
		}

		cBuf, err := clabutils.SubstituteEnvsAndTemplate(bytes.NewReader(c), n.Cfg)
		if err != nil {
			return err
		}

		cfgTemplate = cBuf.String()
	} else { // Cases default config or default+partial
		err = n.addDefaultConfig()
		if err != nil {
			return err
		}
		// Adds partial config if present
		err = n.addPartialConfig()
		if err != nil {
			return err
		}
		cfgTemplate = string(n.startupCliCfg)
	}

	if cfgTemplate == "" {
		log.Debug(
			"configuration template is empty, skipping startup config file generation",
			"node",
			n.Cfg.ShortName,
		)
		return nil
	}

	err = n.GenerateConfig(cf3CfgFile, cfgTemplate)
	if err != nil {
		return fmt.Errorf("failed to generate config for node %q: %v", n.Cfg.ShortName, err)
	} else {
		return nil
	}
}

// SlotIsInteger checks if the slot string represents a valid integer.
func SlotIsInteger(s string) bool {
	_, err := strconv.Atoi(s)
	return err == nil
}

// Check if a container is a CPM.
func (n *sros) isCPM(cpm string) bool {
	// Check if container is a linecard
	if _, exists := n.Cfg.Env[envNokiaSrosSlot]; exists &&
		SlotIsInteger(n.Cfg.Env[envNokiaSrosSlot]) {
		return false
	}
	// check if container is the CPM given by the string cpm
	if cpm != "" {
		if _, exists := n.Cfg.Env[envNokiaSrosSlot]; exists &&
			!SlotIsInteger(n.Cfg.Env[envNokiaSrosSlot]) &&
			!strings.EqualFold(n.Cfg.Env[envNokiaSrosSlot], cpm) {
			return false
		}
	}
	// None of the previous conditions are meet
	return true
}

// addDefaultConfig adds sros default configuration such as tls certs, gnmi/json-rpc, login-banner,
// ssh keys.
func (n *sros) addDefaultConfig() error {
	b, err := n.banner()
	if err != nil {
		return err
	}

<<<<<<< HEAD
	// Generate component configuration
	componentConfig := n.generateComponentConfig()
=======
	componentConfig := ""

	// Generate component configuration IF no startup-config defined.
	if n.Cfg.StartupConfig == "" {
		componentConfig = n.generateComponentConfig()
	} else {
		log.Debugf("SR-SIM node %q has startup-config defined, skipping component config gen", n.Cfg.LongName)
	}
>>>>>>> 644702e3

	// tplData holds data used in templating of the default config snippet
	tplData := srosTemplateData{
		Name:            n.Cfg.ShortName,
		TLSKey:          n.Cfg.TLSKey,
		TLSCert:         n.Cfg.TLSCert,
		TLSAnchor:       n.Cfg.TLSAnchor,
		Banner:          b,
		IFaces:          map[string]tplIFace{},
		MgmtMTU:         0,
		MgmtIPMTU:       0,
		SystemConfig:    systemCfg,
		SNMPConfig:      snmpv2Config,
		GRPCConfig:      grpcConfig,
		NetconfConfig:   netconfConfig,
		LoggingConfig:   loggingConfig,
		SSHConfig:       sshConfig,
		NodeType:        strings.ToLower(n.Cfg.NodeType),
		ComponentConfig: componentConfig,
	}
	if strings.Contains(tplData.NodeType, "ixr-") {
		tplData.GRPCConfig = grpcConfigIXR
		tplData.SystemConfig = systemCfgIXR
	}
	if !*n.Cfg.Certificate.Issue {
		log.Debugf("Using insecure cert configuration for node %s, found certificate.issue flag %v",
			n.Cfg.ShortName, *n.Cfg.Certificate.Issue)
		tplData.GRPCConfig = grpcConfigInsecure
		if strings.Contains(tplData.NodeType, "ixr-") {
			tplData.GRPCConfig = grpcConfigIXRInsecure
		}
	}

	if n.Config().DNS != nil {
		tplData.DNSServers = append(tplData.DNSServers, n.Config().DNS.Servers...)
	}

	n.prepareSSHPubKeys(&tplData)

	tplData.MgmtIPMTU = n.Runtime.Mgmt().MTU
	buf := new(bytes.Buffer)
	err = srosCfgTpl.Execute(buf, tplData)
	if err != nil {
		return err
	}
	if buf.Len() == 0 {
		log.Warn(
			"Buffer empty, template parsing error",
			"node",
			n.Cfg.ShortName,
			"template",
			srosCfgTpl.Name(),
		)
	} else {
		log.Debug("Additional default config parsed", "node", n.Cfg.ShortName, "template", srosCfgTpl.Name())
		n.startupCliCfg = append(n.startupCliCfg, buf.String()...)
	}

	return nil
}

// applyPartialConfig applies partial configuration to the SR OS.
func (n *sros) addPartialConfig() error {
	if n.Cfg.StartupConfig != "" {
		// b holds the configuration to be applied to the node
		b := &bytes.Buffer{}
		// apply partial configs if partial config is used
		if isPartialConfigFile(n.Cfg.StartupConfig) && n.isCPM("") {
			log.Info("Adding configuration",
				"node", n.Cfg.LongName,
				"type", "partial",
				"source", n.Cfg.StartupConfig)

			r, err := os.Open(n.Cfg.StartupConfig)
			if err != nil {
				return err
			}

			defer r.Close() // skipcq: GO-S2307

			_, err = io.Copy(b, r)
			if err != nil {
				return err
			}

			configContent, err := clabutils.SubstituteEnvsAndTemplate(b, n.Cfg)
			if err != nil {
				return err
			}
			if configContent.Len() == 0 {
				log.Warn(
					"Buffer empty, PARTIAL config template parsing error",
					"node",
					n.Cfg.ShortName,
				)
			} else {
				log.Debug("Additional PARTIAL config parsed", "node",
					n.Cfg.ShortName, "partial-config", configContent.String())
				n.startupCliCfg = append(n.startupCliCfg, configContent.String()...)
			}
		} else {
			log.Warn("Passed startup-config option, but it will not have any effect", "node", n.Cfg.ShortName)
		}
	}
	return nil
}

func (n *sros) GetContainers(ctx context.Context) ([]clabruntime.GenericContainer, error) {
	// if not a distributed setup call regular GetContainers
	if n.isStandaloneNode() || n.isDistributedCardNode() {
		return n.DefaultNode.GetContainers(ctx)
	}

	cpmSlot, err := n.cpmSlot()
	if err != nil {
		return nil, err
	}
	containerName := n.calcComponentName(n.GetContainerName(), cpmSlot)

	cnts, err := n.Runtime.ListContainers(ctx, []*clabtypes.GenericFilter{
		{
			FilterType: "name",
			Match:      containerName,
		},
	})
	if err != nil {
		return nil, err
	}
	// check that we retrieved some container information
	// otherwise throw ErrContainersNotFound error
	if len(cnts) == 0 {
		return nil, fmt.Errorf("node: %s. %w", n.GetContainerName(),
			clabnodes.ErrContainersNotFound)
	}

	// Forge the IP address to be the actual IP of mgmt
	// because the CPM A might not own the netns & mgmt IP
	if len(n.Cfg.Components) > 0 {
		ips, err := n.GetDistMgmtIPs()
		if err == nil {
			if ips.IPv4 != "" {
				cnts[0].NetworkSettings.IPv4addr = ips.IPv4
				cnts[0].NetworkSettings.IPv4pLen = ips.IPv4pLen
			}
			if ips.IPv6 != "" {
				cnts[0].NetworkSettings.IPv6addr = ips.IPv6
				cnts[0].NetworkSettings.IPv6pLen = ips.IPv6pLen
			}
		}
	}

	return cnts, err
}

// populateHosts adds container hostnames for other nodes of a lab to SR Linux /etc/hosts file
// to mitigate the fact that srlinux uses non default netns for management and thus
// can't leverage docker DNS service.
func (n *sros) populateHosts(ctx context.Context, nodes map[string]clabnodes.Node) error {
	containerName := n.Cfg.LongName
	if n.isDistributedBaseNode() && n.cpmContainerName != "" {
		containerName = n.cpmContainerName
	}

	hosts, err := n.Runtime.GetHostsPath(ctx, containerName)
	if err != nil {
		log.Warn("Unable to locate SR OS node /etc/hosts file", "node", n.Cfg.ShortName, "err", err)
		return err
	}
	var entriesv4, entriesv6 bytes.Buffer
	const (
		v4Prefix = "###### CLAB-v4-START ######"
		v4Suffix = "###### CLAB-v4-END ######"
		v6Prefix = "###### CLAB-v6-START ######"
		v6Suffix = "###### CLAB-v6-END ######"
	)
	fmt.Fprintf(&entriesv4, "\n%s\n", v4Prefix)
	fmt.Fprintf(&entriesv6, "\n%s\n", v6Prefix)
	for node, params := range nodes {
		if v4 := params.Config().MgmtIPv4Address; v4 != "" {
			fmt.Fprintf(&entriesv4, "%s\t%s\n", v4, node)
		}
		if v6 := params.Config().MgmtIPv6Address; v6 != "" {
			fmt.Fprintf(&entriesv6, "%s\t%s\n", v6, node)
		}
	}
	fmt.Fprintf(&entriesv4, "%s\n", v4Suffix)
	fmt.Fprintf(&entriesv6, "%s\n", v6Suffix)

	file, err := os.OpenFile(hosts, os.O_APPEND|os.O_WRONLY, 0o666) // skipcq: GSC-G302
	if err != nil {
		log.Warn("Unable to open SR OS node /etc/hosts file", "node", n.Cfg.ShortName, "err", err)
		return err
	}

	_, err = file.Write(entriesv4.Bytes())
	if err != nil {
		return err
	}
	_, err = file.Write(entriesv6.Bytes())
	if err != nil {
		return err
	}

	return file.Close()
}

func (n *sros) GetMappedInterfaceName(ifName string) (string, error) {
	captureGroups, err := clabutils.GetRegexpCaptureGroups(n.InterfaceRegexp, ifName)
	if err != nil {
		return "", err
	}

	indexGroups := []string{"card", "xiom", "mda", "connector", "port"}
	parsedIndices := make(map[string]int)
	foundIndices := make(map[string]bool)

	for _, indexKey := range indexGroups {
		if index, found := captureGroups[indexKey]; found && index != "" {
			foundIndices[indexKey] = true
			parsedIndices[indexKey], err = strconv.Atoi(index)
			if err != nil {
				return "", fmt.Errorf(
					"%q parsed %s index %q could not be cast to an integer",
					ifName,
					indexKey,
					index,
				)
			}
			if parsedIndices[indexKey] < 1 {
				return "", fmt.Errorf(
					"%q parsed %q index %q does not match requirement >= 1",
					ifName,
					indexKey,
					index,
				)
			}
		} else {
			foundIndices[indexKey] = false
		}
	}

	// Card, MDA and port are present
	if foundIndices["card"] && foundIndices["mda"] && foundIndices["port"] {
		switch {
		case foundIndices["xiom"] && foundIndices["connector"]:
			// XIOM and connector are present, format will be: e1-x2-3-c4-5 -> card 1, xiom 2, mda
			// 3, connector 4, port 5
			return fmt.Sprintf(
				"e%d-x%d-%d-c%d-%d",
				parsedIndices["card"],
				parsedIndices["xiom"],
				parsedIndices["mda"],
				parsedIndices["connector"],
				parsedIndices["port"],
			), nil

		case foundIndices["xiom"]:
			// Only XIOM present, format will be: e1-x2-3-4 -> card 1, xiom 2, mda 3, port 4
			return fmt.Sprintf("e%d-x%d-%d-%d", parsedIndices["card"],
				parsedIndices["xiom"], parsedIndices["mda"], parsedIndices["port"]), nil
		case foundIndices["connector"]:
			// Only connector present, format will be: e1-2-c3-4 -> card 1, mda 2, connector 3, port
			// 4
			return fmt.Sprintf("e%d-%d-c%d-%d", parsedIndices["card"],
				parsedIndices["mda"], parsedIndices["connector"], parsedIndices["port"]), nil
		default:
			// No XIOM or connector present, format will be: e1-2-3 -> card 1, mda 2, port 3
			return fmt.Sprintf("e%d-%d-%d", parsedIndices["card"],
				parsedIndices["mda"], parsedIndices["port"]), nil
		}
	} else {
		return "", fmt.Errorf("%q missing card, mda or port index", ifName)
	}
}

// CheckInterfaceName checks if a name of the interface referenced in the topology file correct.
func (n *sros) CheckInterfaceName() error {
	nm := n.Cfg.NetworkMode

	err := n.CheckInterfaceOverlap()
	if err != nil {
		return err
	}

	for _, e := range n.Endpoints {
		if !MappedInterfaceRegexp.MatchString(e.GetIfaceName()) {
			return fmt.Errorf(
				"nokia SR OS interface name %q doesn't match the required pattern: %s",
				e.GetIfaceName(),
				n.InterfaceHelp,
			)
		}

		if e.GetIfaceName() == "eth0" && nm != "none" {
			return fmt.Errorf(
				"eth0 interface name is not allowed for %s node when network mode is not set to none",
				n.Cfg.ShortName,
			)
		}
	}

	return nil
}

func (n *sros) SaveConfig(ctx context.Context) error {
	fqdn := ""
	switch {
	case n.isStandaloneNode():
		// check if it is a cpm node. return without error if not
		if !n.isCPM("") {
			return nil
		}
		// if it is a standalone node use the fqdn
		fqdn = n.Cfg.Fqdn
	case n.isDistributedBaseNode():
		// if it is the
		cmpNode, err := n.cpmNode()
		if err != nil {
			return err
		}
		// delegate to cpm node
		return cmpNode.SaveConfig(ctx)
	case n.isDistributedCardNode():
		// check if it is a cpm node. return without error if not
		if !n.isCPM("") {
			return nil
		}
		fqdn = n.Cfg.LongName
	}
	return n.saveConfigWithAddr(ctx, fqdn)
}

// saveConfigWithAddr will use the addr string to try to save the config of the node.
func (n *sros) saveConfigWithAddr(_ context.Context, addr string) error {
	err := clabnetconf.SaveRunningConfig(fmt.Sprintf("[%s]", addr),
		defaultCredentials.GetUsername(),
		defaultCredentials.GetPassword(),
		scrapliPlatformName,
	)
	if err != nil {
		return err
	}

	log.Info("Saved running configuration", "node", n.Cfg.ShortName, "addr", addr)

	return nil
}

// BuildPKIImportXML.
func buildPKIImportXML(inputURL, outputFile, importType string) string {
	action := etree.NewElement("action")
	action.CreateAttr("xmlns", "urn:ietf:params:xml:ns:yang:1")

	admin := action.CreateElement("admin")
	admin.CreateAttr("xmlns", "urn:nokia.com:sros:ns:yang:sr:oper-admin")

	importElem := admin.CreateElement("system").
		CreateElement("security").
		CreateElement("pki").
		CreateElement("import")

	// Add import parameters
	importElem.CreateElement("input-url").SetText(inputURL)
	importElem.CreateElement("output-file").SetText(outputFile)
	importElem.CreateElement("type").SetText(importType)
	importElem.CreateElement("format").SetText("pem")
	var buf bytes.Buffer
	action.WriteTo(&buf, &etree.WriteSettings{
		CanonicalText:    false,
		CanonicalAttrVal: false,
	})
	return buf.String()
}

// BuildTLSProfileXML builds the TLS profile configuration XML.
func buildTLSProfileXML() string {
	config := etree.NewElement("config")
	configure := config.CreateElement("configure")
	configure.CreateAttr("xmlns", "urn:nokia.com:sros:ns:yang:sr:conf")
	configure.CreateAttr("xmlns:nc", "urn:ietf:params:xml:ns:netconf:base:1.0")

	certProfile := configure.CreateElement("system").
		CreateElement("security").
		CreateElement("tls").
		CreateElement("cert-profile")

	// Set operation attribute
	certProfile.CreateAttr("nc:operation", "merge")

	// Add profile configuration
	certProfile.CreateElement("cert-profile-name").SetText(tlsCertProfileName)
	certProfile.CreateElement("admin-state").SetText("enable")

	var buf bytes.Buffer
	config.WriteTo(&buf, &etree.WriteSettings{
		CanonicalText:    false,
		CanonicalAttrVal: false,
	})
	return buf.String()
}

// TLS bootstrap via NETCONF to enable secure gRPC:
//   - `imports cf3:\node.key` in PEM format as `cf3:\system-pki\node.key“ (encrypted DER)
//   - `imports cf3:\node.crt` in PEM format as `cf3:\system-pki\node.crt“ (encrypted DER)
//   - administratively enables TLS profile `grpc-tls-certs`
func (n *sros) tlsCertBootstrap(_ context.Context, addr string) error {
	operations := []clabnetconf.Operation{
		func(d *netconf.Driver) (*response.NetconfResponse, error) {
			return d.RPC(opoptions.WithFilter(buildPKIImportXML(
				fmt.Sprintf("cf3:/%s", tlsKeyFile), tlsKeyFile, "key")))
		},
		func(d *netconf.Driver) (*response.NetconfResponse, error) {
			return d.RPC(opoptions.WithFilter(buildPKIImportXML(
				fmt.Sprintf("cf3:/%s", tlsCertFile), tlsCertFile, "certificate")))
		},
		func(d *netconf.Driver) (*response.NetconfResponse, error) {
			return d.EditConfig("candidate", buildTLSProfileXML())
		},
		func(d *netconf.Driver) (*response.NetconfResponse, error) {
			return d.Commit()
		},
	}

	err := clabnetconf.MultiExec(
		fmt.Sprintf("[%s]", addr),
		defaultCredentials.GetUsername(),
		defaultCredentials.GetPassword(),
		operations,
	)
	return err
}

// isPartialConfigFile returns true if the config file name contains .partial substring.
func isPartialConfigFile(c string) bool {
	return strings.Contains(strings.ToUpper(c), ".PARTIAL")
}

func (n *sros) IsHealthy(_ context.Context) (bool, error) {
	if !n.isCPM("") {
		return true, fmt.Errorf("node %q is not a CPM, healthcheck has no effect", n.Cfg.LongName)
	}
	addr, err := n.MgmtIPAddr()
	if err != nil {
		return false, err
	}
	log.Debug(
		"Checking netconf connection",
		"node",
		n.Cfg.LongName,
		"addr",
		fmt.Sprintf("%q:830", addr),
	)
	return CheckPortWithRetry(addr, 830, readyTimeout, 5, retryTimer)
}

// CheckPortWithRetry checks if a port is open with retry logic.
func CheckPortWithRetry(
	host string,
	port int,
	timeout time.Duration,
	maxRetries int,
	retryDelay time.Duration,
) (bool, error) {
	var lastErr error

	for i := range maxRetries {
		if i > 0 {
			time.Sleep(retryDelay)
		}

		address := net.JoinHostPort(host, fmt.Sprintf("%d", port))
		conn, err := net.DialTimeout("tcp", address, timeout)
		if err == nil {
			conn.Close()
			return true, nil
		}
		lastErr = err
	}

	return false, lastErr
}

type MgmtIP struct {
	IPv4     string
	IPv4pLen int
	IPv6     string
	IPv6pLen int
}

// MgmtIPAddr returns both ipv4 and ipv6 management IP address of a
// distributed node defined via components:.
// It returns an error if neither is set in the node config.
func (n *sros) GetDistMgmtIPs() (MgmtIP, error) {
	ips := MgmtIP{}

	var components []*clabtypes.Component

	if n.isDistributedBaseNode() {
		components = n.Cfg.Components
	} else {
		components = n.rootComponents
	}

	// for distributed nodes, get the IP from the
	// 0th component container
	if len(components) > 0 {
		c := components[0]
		slot := c.Slot

		componentName := n.Cfg.LongName + "-" + slot

		containers, err := n.Runtime.ListContainers(context.Background(), []*clabtypes.GenericFilter{
			{
				FilterType: "name",
				Match:      componentName,
			},
		})

		if err != nil {
			return MgmtIP{}, fmt.Errorf("unable to get container %q: %v", componentName, err)
		}

		for _, container := range containers {
			if container.NetworkSettings.IPv4addr != "" {
				ips.IPv4 = container.NetworkSettings.IPv4addr
				ips.IPv6pLen = container.NetworkSettings.IPv4pLen

			}
			if container.NetworkSettings.IPv6addr != "" {
				ips.IPv6 = container.NetworkSettings.IPv6addr
				ips.IPv6pLen = container.NetworkSettings.IPv6pLen
			}
		}
	}

	return ips, nil
}

// custom overrie for hostfile entry to write basename when using component nodes
func (n *sros) GetHostsEntries(ctx context.Context) (clabtypes.HostEntries, error) {
	result, err := n.DefaultNode.GetHostsEntries(ctx)
	if err != nil {
		return nil, err
	}

	if n.isDistributedBaseNode() {
		ips, err := n.GetDistMgmtIPs()
		if err != nil {
			return clabtypes.HostEntries{}, err
		}

		if ips.IPv4 != "" { // v4
			result = append(result, clabtypes.NewHostEntry(
				ips.IPv4,
				n.Cfg.LongName,
				clabtypes.IpVersionV4,
			).SetDescription(fmt.Sprintf("Kind: %s", n.Cfg.Kind)))
		}

		if ips.IPv6 != "" {
			result = append(result, clabtypes.NewHostEntry(
				ips.IPv6,
				n.Cfg.LongName,
				clabtypes.IpVersionV6,
			).SetDescription(fmt.Sprintf("Kind: %s", n.Cfg.Kind)))
		}
	}

	return result, nil
}

// MgmtIPAddr returns ipv4 or ipv6 management IP address of the node.
// It returns an error if neither is set in the node config.
func (n *sros) MgmtIPAddr() (string, error) {
	switch {
	case n.Cfg.MgmtIPv6Address != "":
		return n.Cfg.MgmtIPv6Address, nil
	case n.Cfg.MgmtIPv4Address != "":
		return n.Cfg.MgmtIPv4Address, nil
	}

	if !n.isStandaloneNode() {
		ips, err := n.GetDistMgmtIPs()
		if err != nil {
			return "", err
		}

		switch {
		case ips.IPv6 != "":
			return ips.IPv6, nil
		case ips.IPv4 != "":
			return ips.IPv4, nil
		}
	}

	return n.Cfg.LongName, fmt.Errorf(
		"no management IP address (IPv4 or IPv6) configured for node %q",
		n.Cfg.LongName,
	)
}

// generateComponentConfig generates SR OS configuration
<<<<<<< HEAD
// for explicitly defined components using components nodeConfig
func (n *sros) generateComponentConfig() string {
=======
// for explicitly defined components using components nodeConfig.
func (n *sros) generateComponentConfig() string {
	if _, exists := n.Cfg.Env[envDisableComponentConfigGen]; exists {
		return ""
	}
>>>>>>> 644702e3

	if n.isStandaloneNode() {
		// skip integrated for now
		return ""
	}

	components := n.rootComponents

	if len(components) == 0 {
		return ""
	}

	var config strings.Builder

	for _, component := range components {
		slot := strings.ToUpper(component.Slot)

		if slot == "A" || slot == "B" {
			// cpm -> skip
			continue
		}

		if component.Type != "" {
<<<<<<< HEAD
			config.WriteString(fmt.Sprintf("/configure card %s card-type %s admin-state enable\n", slot, component.Type))
=======
			config.WriteString(
				fmt.Sprintf(
					"/configure card %s card-type %s admin-state enable\n",
					slot,
					component.Type,
				),
			)
>>>>>>> 644702e3
		} else {
			// not all types may have preprovisioned card
			// so the following configs will fail if card
			// doesn't have valid type explicitly set.
			log.Warnf("SR-SIM node %q, has no type set for component in slot %q, skipping component SR-OS config generation.", n.Cfg.ShortName, slot)
			continue
		}

		if component.SFM != "" {
<<<<<<< HEAD
			config.WriteString(fmt.Sprintf("/configure sfm %s sfm-type %s admin-state enable\n", slot, component.SFM))
=======
			config.WriteString(
				fmt.Sprintf(
					"/configure sfm %s sfm-type %s admin-state enable\n",
					slot,
					component.SFM,
				),
			)
>>>>>>> 644702e3
		}

		for _, xiom := range component.XIOM {
			if xiom.Type != "" {
<<<<<<< HEAD
				config.WriteString(fmt.Sprintf("/configure card %s xiom x%d xiom-type %s admin-state enable\n", slot, xiom.Slot, xiom.Type))
=======
				config.WriteString(
					fmt.Sprintf(
						"/configure card %s xiom x%d xiom-type %s admin-state enable\n",
						slot,
						xiom.Slot,
						xiom.Type,
					),
				)
>>>>>>> 644702e3
			}

			for _, mda := range xiom.MDA {
				if mda.Type != "" {
<<<<<<< HEAD
					config.WriteString(fmt.Sprintf("/configure card %s xiom x%d mda %d mda-type %s admin-state enable\n", slot, xiom.Slot, mda.Slot, mda.Type))
=======
					config.WriteString(
						fmt.Sprintf(
							"/configure card %s xiom x%d mda %d mda-type %s admin-state enable\n",
							slot,
							xiom.Slot,
							mda.Slot,
							mda.Type,
						),
					)
>>>>>>> 644702e3
				}
			}
		}

		for _, mda := range component.MDA {
			if mda.Type != "" {
<<<<<<< HEAD
				config.WriteString(fmt.Sprintf("/configure card %s mda %d mda-type %s admin-state enable\n", slot, mda.Slot, mda.Type))
=======
				config.WriteString(
					fmt.Sprintf(
						"/configure card %s mda %d mda-type %s admin-state enable\n",
						slot,
						mda.Slot,
						mda.Type,
					),
				)
>>>>>>> 644702e3
			}
		}
	}

	config.WriteString(n.generatePowerConfig())

	return config.String()
<<<<<<< HEAD
}

func (n *sros) generatePowerConfig() string {

	nodeType := strings.ToLower(n.Cfg.NodeType)
	if _, ok := srosPowerConfig[nodeType]; !ok {
		return ""
	}

	cfg := srosPowerConfig[nodeType]

	shelves := 1
	if s := cfg.Shelves; s != 0 {
		shelves = s
	}

	modules := 0
	switch m := cfg.Modules.(type) {
	case map[string]int:
		modules = m[defaultSrosPowerType]
	case int:
		modules = m
	}

	shelfType := fmt.Sprintf("ps-a%d-shelf-dc", modules)

	var config strings.Builder

	for s := 1; s <= shelves; s++ {
		config.WriteString(
			fmt.Sprintf(
				"/configure chassis router chassis-number 1 power-shelf %d power-shelf-type %s\n",
				s, shelfType))

		for m := 1; m <= modules; m++ {
			config.WriteString(
				fmt.Sprintf(
					"/configure chassis router chassis-number 1 power-shelf %d power-module %d power-module-type %s\n",
					s, m, defaultSrosPowerModuleType))
		}
	}

	return config.String()
}

// override to fetch CPM to avoid renaming the base node to CPM A
func (n *sros) GetContainerName() string {
	if n.isDistributedBaseNode() && n.cpmContainerName != "" {
		return n.cpmContainerName
	}
	return n.DefaultNode.GetContainerName()
=======
>>>>>>> 644702e3
}<|MERGE_RESOLUTION|>--- conflicted
+++ resolved
@@ -55,24 +55,6 @@
 	standaloneSlotName = slotAName
 
 	retryTimer = 1 * time.Second
-<<<<<<< HEAD
-	// additional config that clab adds on top of the factory config.
-	scrapliPlatformName       = "nokia_sros"
-	configCf3                 = "config/cf3"
-	configCf2                 = "config/cf2"
-	configCf1                 = "config/cf1"
-	startupCfgName            = "config.cfg"
-	tlsKeyFile                = "node.key"
-	tlsCertFile               = "node.crt"
-	tlsCertProfileName        = "clab-grpc-certs"
-	envNokiaSrosSlot          = "NOKIA_SROS_SLOT"
-	envNokiaSrosChassis       = "NOKIA_SROS_CHASSIS"
-	envNokiaSrosSystemBaseMac = "NOKIA_SROS_SYSTEM_BASE_MAC"
-	envNokiaSrosCard          = "NOKIA_SROS_CARD"
-	envNokiaSrosSFM           = "NOKIA_SROS_SFM"
-	envNokiaSrosXIOM          = "NOKIA_SROS_XIOM"
-	envNokiaSrosMDA           = "NOKIA_SROS_MDA"
-=======
 
 	scrapliPlatformName          = "nokia_sros"
 	configCf3                    = "config/cf3"
@@ -90,7 +72,6 @@
 	envNokiaSrosXIOM             = "NOKIA_SROS_XIOM"
 	envNokiaSrosMDA              = "NOKIA_SROS_MDA"
 	envDisableComponentConfigGen = "CLAB_SROS_DISABLE_COMPONENT_CONFIG"
->>>>>>> 644702e3
 
 	defaultSrosPowerType       = "dc"
 	defaultSrosPowerModuleType = "ps-a-dc-6000"
@@ -242,14 +223,11 @@
 	// rootComponents stores the OG components from root node for dist setups
 	// ..allows children of the distributed root node to access root components (ie. for cfg gen)
 	rootComponents []*clabtypes.Component
-<<<<<<< HEAD
 	// store the longname with cpm suffix
 	cpmContainerName string
 	// for component nodes, store base nodes
 	baseShortName string
 	baseLongName  string
-=======
->>>>>>> 644702e3
 
 	preDeployParams *clabnodes.PreDeployParams
 }
@@ -664,12 +642,9 @@
 		// store root components for cpms, for config gen
 		if srosNode, ok := componentNode.(*sros); ok {
 			srosNode.rootComponents = n.Cfg.Components
-<<<<<<< HEAD
 			// store base node name
 			srosNode.baseShortName = n.Cfg.ShortName
 			srosNode.baseLongName = n.Cfg.LongName
-=======
->>>>>>> 644702e3
 		}
 
 		// store the node in the componentNodes
@@ -1098,10 +1073,6 @@
 		return err
 	}
 
-<<<<<<< HEAD
-	// Generate component configuration
-	componentConfig := n.generateComponentConfig()
-=======
 	componentConfig := ""
 
 	// Generate component configuration IF no startup-config defined.
@@ -1110,7 +1081,6 @@
 	} else {
 		log.Debugf("SR-SIM node %q has startup-config defined, skipping component config gen", n.Cfg.LongName)
 	}
->>>>>>> 644702e3
 
 	// tplData holds data used in templating of the default config snippet
 	tplData := srosTemplateData{
@@ -1713,16 +1683,11 @@
 }
 
 // generateComponentConfig generates SR OS configuration
-<<<<<<< HEAD
-// for explicitly defined components using components nodeConfig
-func (n *sros) generateComponentConfig() string {
-=======
 // for explicitly defined components using components nodeConfig.
 func (n *sros) generateComponentConfig() string {
 	if _, exists := n.Cfg.Env[envDisableComponentConfigGen]; exists {
 		return ""
 	}
->>>>>>> 644702e3
 
 	if n.isStandaloneNode() {
 		// skip integrated for now
@@ -1746,9 +1711,6 @@
 		}
 
 		if component.Type != "" {
-<<<<<<< HEAD
-			config.WriteString(fmt.Sprintf("/configure card %s card-type %s admin-state enable\n", slot, component.Type))
-=======
 			config.WriteString(
 				fmt.Sprintf(
 					"/configure card %s card-type %s admin-state enable\n",
@@ -1756,7 +1718,6 @@
 					component.Type,
 				),
 			)
->>>>>>> 644702e3
 		} else {
 			// not all types may have preprovisioned card
 			// so the following configs will fail if card
@@ -1766,9 +1727,6 @@
 		}
 
 		if component.SFM != "" {
-<<<<<<< HEAD
-			config.WriteString(fmt.Sprintf("/configure sfm %s sfm-type %s admin-state enable\n", slot, component.SFM))
-=======
 			config.WriteString(
 				fmt.Sprintf(
 					"/configure sfm %s sfm-type %s admin-state enable\n",
@@ -1776,14 +1734,10 @@
 					component.SFM,
 				),
 			)
->>>>>>> 644702e3
 		}
 
 		for _, xiom := range component.XIOM {
 			if xiom.Type != "" {
-<<<<<<< HEAD
-				config.WriteString(fmt.Sprintf("/configure card %s xiom x%d xiom-type %s admin-state enable\n", slot, xiom.Slot, xiom.Type))
-=======
 				config.WriteString(
 					fmt.Sprintf(
 						"/configure card %s xiom x%d xiom-type %s admin-state enable\n",
@@ -1792,14 +1746,10 @@
 						xiom.Type,
 					),
 				)
->>>>>>> 644702e3
 			}
 
 			for _, mda := range xiom.MDA {
 				if mda.Type != "" {
-<<<<<<< HEAD
-					config.WriteString(fmt.Sprintf("/configure card %s xiom x%d mda %d mda-type %s admin-state enable\n", slot, xiom.Slot, mda.Slot, mda.Type))
-=======
 					config.WriteString(
 						fmt.Sprintf(
 							"/configure card %s xiom x%d mda %d mda-type %s admin-state enable\n",
@@ -1809,16 +1759,12 @@
 							mda.Type,
 						),
 					)
->>>>>>> 644702e3
 				}
 			}
 		}
 
 		for _, mda := range component.MDA {
 			if mda.Type != "" {
-<<<<<<< HEAD
-				config.WriteString(fmt.Sprintf("/configure card %s mda %d mda-type %s admin-state enable\n", slot, mda.Slot, mda.Type))
-=======
 				config.WriteString(
 					fmt.Sprintf(
 						"/configure card %s mda %d mda-type %s admin-state enable\n",
@@ -1827,56 +1773,11 @@
 						mda.Type,
 					),
 				)
->>>>>>> 644702e3
 			}
 		}
 	}
 
 	config.WriteString(n.generatePowerConfig())
-
-	return config.String()
-<<<<<<< HEAD
-}
-
-func (n *sros) generatePowerConfig() string {
-
-	nodeType := strings.ToLower(n.Cfg.NodeType)
-	if _, ok := srosPowerConfig[nodeType]; !ok {
-		return ""
-	}
-
-	cfg := srosPowerConfig[nodeType]
-
-	shelves := 1
-	if s := cfg.Shelves; s != 0 {
-		shelves = s
-	}
-
-	modules := 0
-	switch m := cfg.Modules.(type) {
-	case map[string]int:
-		modules = m[defaultSrosPowerType]
-	case int:
-		modules = m
-	}
-
-	shelfType := fmt.Sprintf("ps-a%d-shelf-dc", modules)
-
-	var config strings.Builder
-
-	for s := 1; s <= shelves; s++ {
-		config.WriteString(
-			fmt.Sprintf(
-				"/configure chassis router chassis-number 1 power-shelf %d power-shelf-type %s\n",
-				s, shelfType))
-
-		for m := 1; m <= modules; m++ {
-			config.WriteString(
-				fmt.Sprintf(
-					"/configure chassis router chassis-number 1 power-shelf %d power-module %d power-module-type %s\n",
-					s, m, defaultSrosPowerModuleType))
-		}
-	}
 
 	return config.String()
 }
@@ -1887,6 +1788,4 @@
 		return n.cpmContainerName
 	}
 	return n.DefaultNode.GetContainerName()
-=======
->>>>>>> 644702e3
 }