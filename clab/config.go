// Copyright 2020 Nokia
// Licensed under the BSD 3-Clause License.
// SPDX-License-Identifier: BSD-3-Clause

package clab

import (
	"context"
	"fmt"
	"os"
	"path/filepath"
	"sort"
	"strings"

	log "github.com/sirupsen/logrus"
	"github.com/srl-labs/containerlab/labels"
	"github.com/srl-labs/containerlab/nodes"
	clabRuntimes "github.com/srl-labs/containerlab/runtime"
	"github.com/srl-labs/containerlab/types"
	"github.com/srl-labs/containerlab/utils"
	"github.com/vishvananda/netlink"
)

const (
	// prefix is used to distinct containerlab created files/dirs/containers.
	defaultPrefix = "clab"
	// a name of a docker network that nodes management interfaces connect to.
	dockerNetName     = "clab"
	dockerNetIPv4Addr = "172.20.20.0/24"
	dockerNetIPv6Addr = "2001:172:20:20::/64"
	// NSPath value assigned to host interfaces.
	hostNSPath = "__host"
	// veth link mtu.
	DefaultVethLinkMTU = 9500
	// containerlab's reserved OUI.
	ClabOUI = "aa:c1:ab"

	// clab specific topology variables.
	clabDirVar = "__clabDir__"
	nodeDirVar = "__clabNodeDir__"
)

// Config defines lab configuration as it is provided in the YAML file.
type Config struct {
	Name     string          `json:"name,omitempty"`
	Prefix   *string         `json:"prefix,omitempty"`
	Mgmt     *types.MgmtNet  `json:"mgmt,omitempty"`
	Topology *types.Topology `json:"topology,omitempty"`
	// stores the debug flag
	Debug bool `json:"debug"`
}

// ParseTopology parses the lab topology.
func (c *CLab) parseTopology() error {
	log.Infof("Parsing & checking topology file: %s", c.TopoPaths.TopologyFilenameBase())

	err := c.TopoPaths.SetLabDir(c.Config.Name)
	if err != nil {
		return err
	}

	if c.Config.Prefix == nil {
		c.Config.Prefix = new(string)
		*c.Config.Prefix = defaultPrefix
	}

<<<<<<< HEAD
	c.Dir = &Directories{}
	// labDir is always named clab-$labName, regardless of the prefix
	labDir := strings.Join([]string{"clab", c.Config.Name}, "-")
	c.Dir.Lab = filepath.Join(cwd, labDir)

	c.Dir.LabCA = filepath.Join(c.Dir.Lab, "ca")
	c.Dir.LabCARoot = filepath.Join(c.Dir.LabCA, "root")
	c.Dir.LabGraph = filepath.Join(c.Dir.Lab, "graph")

=======
>>>>>>> 43eaa45b
	// initialize Nodes and Links variable
	c.Nodes = make(map[string]nodes.Node)
	c.Links = make(map[int]*types.Link)

	// initialize the Node information from the topology map
	nodeNames := make([]string, 0, len(c.Config.Topology.Nodes))
	for nodeName := range c.Config.Topology.Nodes {
		nodeNames = append(nodeNames, nodeName)
	}
	sort.Strings(nodeNames)

	// collect node runtimes in a map[NodeName] -> RuntimeName
	nodeRuntimes := make(map[string]string)

	for nodeName, topologyNode := range c.Config.Topology.Nodes {
		// this case is when runtime was overridden at the node level
		if r := c.Config.Topology.GetNodeRuntime(nodeName); r != "" {
			nodeRuntimes[nodeName] = r
			continue
		}

		// this case if for non-default runtimes overriding the global default
		if r, ok := nodes.NonDefaultRuntimes[topologyNode.GetKind()]; ok {
			nodeRuntimes[nodeName] = r
			continue
		}

		// saving the global default runtime
		nodeRuntimes[nodeName] = c.globalRuntime
	}

	// initialize any extra runtimes
	for _, r := range nodeRuntimes {
		// this is the case for already init'ed runtimes
		if _, ok := c.Runtimes[r]; ok {
			continue
		}

		if rInit, ok := clabRuntimes.ContainerRuntimes[r]; ok {

			newRuntime := rInit()
			defaultConfig := c.Runtimes[c.globalRuntime].Config()
			err := newRuntime.Init(
				clabRuntimes.WithConfig(&defaultConfig),
			)
			if err != nil {
				return fmt.Errorf("failed to init the container runtime: %s", err)
			}

			c.Runtimes[r] = newRuntime
		}
	}

	for idx, nodeName := range nodeNames {
		err = c.NewNode(nodeName, nodeRuntimes[nodeName], c.Config.Topology.Nodes[nodeName], idx)
		if err != nil {
			return err
		}
	}
	for i, l := range c.Config.Topology.Links {
		// i represents the endpoint integer and l provide the link struct
		c.Links[i] = c.NewLink(l)
	}

	// set any containerlab defaults after we've parsed the input
	c.setDefaults()

	return nil
}

// NewNode initializes a new node object.
func (c *CLab) NewNode(nodeName, nodeRuntime string, nodeDef *types.NodeDefinition, idx int) error {
	nodeCfg, err := c.createNodeCfg(nodeName, nodeDef, idx)
	if err != nil {
		return err
	}

	// construct node
	n, err := c.Reg.NewNodeOfKind(nodeCfg.Kind)
	if err != nil {
		return fmt.Errorf("error constructing node %q: %v", nodeCfg.ShortName, err)
	}

	// Init
	err = n.Init(nodeCfg, nodes.WithRuntime(c.Runtimes[nodeRuntime]), nodes.WithMgmtNet(c.Config.Mgmt))
	if err != nil {
		log.Errorf("failed to initialize node %q: %v", nodeCfg.ShortName, err)
		return fmt.Errorf("failed to initialize node %q: %v", nodeCfg.ShortName, err)
	}

	c.Nodes[nodeName] = n

	c.addDefaultLabels(n)

	labelsToEnvVars(n.Config())

	return nil
}

func (c *CLab) createNodeCfg(nodeName string, nodeDef *types.NodeDefinition, idx int) (*types.NodeConfig, error) {
	// default longName follows $prefix-$lab-$nodeName pattern
	longName := fmt.Sprintf("%s-%s-%s", *c.Config.Prefix, c.Config.Name, nodeName)

	switch {
	// when prefix is an empty string longName will match shortName/nodeName
	case *c.Config.Prefix == "":
		longName = nodeName
	case *c.Config.Prefix == "__lab-name":
		longName = fmt.Sprintf("%s-%s", c.Config.Name, nodeName)
	}

	nodeCfg := &types.NodeConfig{
		ShortName:       nodeName, // just the node name as seen in the topo file
		LongName:        longName, // by default clab-$labName-$nodeName
		Fqdn:            strings.Join([]string{nodeName, c.Config.Name, "io"}, "."),
		LabDir:          c.TopoPaths.NodeDir(nodeName),
		Index:           idx,
		Group:           c.Config.Topology.GetNodeGroup(nodeName),
		Kind:            strings.ToLower(c.Config.Topology.GetNodeKind(nodeName)),
		NodeType:        c.Config.Topology.GetNodeType(nodeName),
		Position:        c.Config.Topology.GetNodePosition(nodeName),
		Image:           c.Config.Topology.GetNodeImage(nodeName),
		ImagePullPolicy: c.Config.Topology.GetNodeImagePullPolicy(nodeName),
		User:            c.Config.Topology.GetNodeUser(nodeName),
		Entrypoint:      c.Config.Topology.GetNodeEntrypoint(nodeName),
		Cmd:             c.Config.Topology.GetNodeCmd(nodeName),
		Exec:            c.Config.Topology.GetNodeExec(nodeName),
		Env:             c.Config.Topology.GetNodeEnv(nodeName),
		NetworkMode:     strings.ToLower(c.Config.Topology.GetNodeNetworkMode(nodeName)),
		MgmtIPv4Address: nodeDef.GetMgmtIPv4(),
		MgmtIPv6Address: nodeDef.GetMgmtIPv6(),
		Publish:         c.Config.Topology.GetNodePublish(nodeName),
		Sysctls:         c.Config.Topology.GetSysCtl(nodeName),
		Endpoints:       make([]types.Endpoint, 0),
		Sandbox:         c.Config.Topology.GetNodeSandbox(nodeName),
		Kernel:          c.Config.Topology.GetNodeKernel(nodeName),
		Runtime:         c.Config.Topology.GetNodeRuntime(nodeName),
		CPU:             c.Config.Topology.GetNodeCPU(nodeName),
		CPUSet:          c.Config.Topology.GetNodeCPUSet(nodeName),
		Memory:          c.Config.Topology.GetNodeMemory(nodeName),
		StartupDelay:    c.Config.Topology.GetNodeStartupDelay(nodeName),
		AutoRemove:      c.Config.Topology.GetNodeAutoRemove(nodeName),
		SANs:            c.Config.Topology.GetSANs(nodeName),
		Extras:          c.Config.Topology.GetNodeExtras(nodeName),
		WaitFor:         c.Config.Topology.GetWaitFor(nodeName),
		DNS:             c.Config.Topology.GetNodeDns(nodeName),
	}

	var err error

	// Load content of the EnvVarFiles
	envFileContent, err := utils.LoadEnvVarFiles(c.TopoPaths.TopologyFileDir(),
		c.Config.Topology.GetNodeEnvFiles(nodeName))
	if err != nil {
		return nil, err
	}
	// Merge EnvVarFiles content and the existing env variable
	nodeCfg.Env = utils.MergeStringMaps(envFileContent, nodeCfg.Env)

	log.Debugf("node config: %+v", nodeCfg)
	// initialize config
	p, err := c.Config.Topology.GetNodeStartupConfig(nodeCfg.ShortName)
	if err != nil {
		return nil, err
	}
	// resolve the startup config path to an abs path
	nodeCfg.StartupConfig = utils.ResolvePath(p, c.TopoPaths.TopologyFileDir())

	nodeCfg.EnforceStartupConfig = c.Config.Topology.GetNodeEnforceStartupConfig(nodeCfg.ShortName)

	// initialize license field
	p, err = c.Config.Topology.GetNodeLicense(nodeCfg.ShortName)
	if err != nil {
		return nil, err
	}
	// resolve the lic path to an abs path
	nodeCfg.License = utils.ResolvePath(p, c.TopoPaths.TopologyFileDir())

	// initialize bind mounts
	binds := c.Config.Topology.GetNodeBinds(nodeName)
	err = c.resolveBindPaths(binds, nodeCfg.LabDir)
	if err != nil {
		return nil, err
	}
	nodeCfg.Binds = binds
	nodeCfg.PortSet, nodeCfg.PortBindings, err = c.Config.Topology.GetNodePorts(nodeName)
	if err != nil {
		return nil, err
	}

	nodeCfg.Labels = c.Config.Topology.GetNodeLabels(nodeCfg.ShortName)

	nodeCfg.Config = c.Config.Topology.GetNodeConfigDispatcher(nodeCfg.ShortName)

	return nodeCfg, nil
}

// NewLink initializes a new link object.
func (c *CLab) NewLink(l *types.LinkConfig) *types.Link {
	if len(l.Endpoints) != 2 {
		log.Fatalf("endpoint %q has wrong syntax, unexpected number of items", l.Endpoints) // skipcq: RVV-A0003
	}

	return &types.Link{
		A:      c.NewEndpoint(l.Endpoints[0]),
		B:      c.NewEndpoint(l.Endpoints[1]),
		MTU:    DefaultVethLinkMTU,
		Labels: l.Labels,
		Vars:   l.Vars,
	}
}

// NewEndpoint initializes a new endpoint object.
func (c *CLab) NewEndpoint(e string) *types.Endpoint {
	// initialize a new endpoint
	endpoint := new(types.Endpoint)

	// split the string to get node name and endpoint name
	split := strings.Split(e, ":")
	if len(split) != 2 {
		log.Fatalf("endpoint %s has wrong syntax", e) // skipcq: GO-S0904, RVV-A0003
	}
	nName := split[0] // node name

	// initialize the endpoint name based on the split function
	endpoint.EndpointName = split[1] // endpoint name
	if len(endpoint.EndpointName) > 15 {
		log.Fatalf("interface '%s' name exceeds maximum length of 15 characters",
			endpoint.EndpointName) // skipcq: RVV-A0003
	}
	// generate unique MAC
	endpoint.MAC = utils.GenMac(ClabOUI)

	// search the node pointer for a node name referenced in endpoint section
	switch nName {
	// "host" is a special reference to host namespace
	// for which we create an special Node with kind "host"
	case "host":
		endpoint.Node = &types.NodeConfig{
			Kind:             "host",
			ShortName:        "host",
			NSPath:           hostNSPath,
			DeploymentStatus: "created",
		}
	// mgmt-net is a special reference to a bridge of the docker network
	// that is used as the management network
	case "mgmt-net":
		endpoint.Node = &types.NodeConfig{
			Kind:             "bridge",
			ShortName:        "mgmt-net",
			DeploymentStatus: "created",
		}
	default:
		c.m.Lock()
		if n, ok := c.Nodes[nName]; ok {
			endpoint.Node = n.Config()
			n.Config().Endpoints = append(n.Config().Endpoints, *endpoint)
		}
		c.m.Unlock()
	}

	// stop the deployment if the matching node element was not found
	// "host" node name is an exception, it may exist without a matching node
	if endpoint.Node == nil {
		log.Fatalf("not all nodes are specified in the 'topology.nodes' section or the names don't match in the 'links.endpoints' section: %s", nName) // skipcq: GO-S0904, RVV-A0003
	}

	return endpoint
}

// CheckTopologyDefinition runs topology checks and returns any errors found.
func (c *CLab) CheckTopologyDefinition(ctx context.Context) error {
	var err error

	for _, node := range c.Nodes {
		err := node.CheckDeploymentConditions(ctx)
		if err != nil {
			return err
		}
	}

	if err = c.verifyLinks(); err != nil {
		return err
	}
	if err = c.verifyDuplicateAddresses(); err != nil {
		return err
	}
	if err = c.verifyRootNetnsInterfaceUniqueness(); err != nil {
		return err
	}
	if err = c.VerifyContainersUniqueness(ctx); err != nil {
		return err
	}
	if err = c.verifyHostIfaces(); err != nil {
		return err
	}
	return nil
}

func (c *CLab) verifyLinks() error {
	endpoints := map[string]struct{}{}
	// dups accumulates duplicate links
	dups := []string{}
	for _, lc := range c.Config.Topology.Links {
		for _, e := range lc.Endpoints {
			if err := checkEndpoint(e); err != nil {
				return err
			}
			if _, ok := endpoints[e]; ok {
				dups = append(dups, e)
			}
			endpoints[e] = struct{}{}
		}
	}
	if len(dups) != 0 {
		return fmt.Errorf("endpoints %q appeared more than once in the links section of the topology file", dups)
	}
	return nil
}

// verifyDuplicateAddresses checks that every static IP address in the topology is unique.
func (c *CLab) verifyDuplicateAddresses() error {
	dupIps := map[string]struct{}{}
	for _, node := range c.Nodes {
		ips := []string{node.Config().MgmtIPv4Address, node.Config().MgmtIPv6Address}
		if ips[0] == "" && ips[1] == "" {
			continue
		}

		for _, ip := range ips {
			if _, exists := dupIps[ip]; !exists {
				if ip == "" {
					continue
				}
				dupIps[ip] = struct{}{}
			} else {
				return fmt.Errorf("management IP address %s appeared more than once in the topology file", ip)
			}
		}
	}

	return nil
}

// VerifyContainersUniqueness ensures that nodes defined in the topology do not have names of the existing containers
// additionally it checks that the lab name is unique and no containers are currently running with the same lab name label.
func (c *CLab) VerifyContainersUniqueness(ctx context.Context) error {
	nctx, cancel := context.WithTimeout(ctx, c.timeout)
	defer cancel()

	containers, err := c.ListContainers(nctx, nil)
	if err != nil {
		return err
	}

	if len(containers) == 0 {
		return nil
	}

	dups := []string{}
	for _, n := range c.Nodes {
		for _, cnt := range containers {
			if n.Config().LongName == cnt.Names[0] {
				dups = append(dups, n.Config().LongName)
			}
		}
	}
	if len(dups) != 0 {
		return fmt.Errorf("containers %q already exist. Add '--reconfigure' flag to the deploy command to first remove the containers and then deploy the lab", dups)
	}

	// check that none of the existing containers has a label that matches
	// the lab name of a currently deploying lab
	// this ensures lab uniqueness
	for _, cnt := range containers {
		if cnt.Labels[labels.Containerlab] == c.Config.Name {
			return fmt.Errorf("the '%s' lab has already been deployed. Destroy the lab before deploying a lab with the same name", c.Config.Name)
		}
	}

	return nil
}

// verifyHostIfaces ensures that host interfaces referenced in the topology
// do not exist already in the root namespace
// and ensure that nodes that are configured with host networking mode do not have any interfaces defined.
func (c *CLab) verifyHostIfaces() error {
	for _, l := range c.Links {
		for _, ep := range []*types.Endpoint{l.A, l.B} {
			if ep.Node.ShortName == "host" {
				if nl, _ := netlink.LinkByName(ep.EndpointName); nl != nil {
					return fmt.Errorf("host interface %s referenced in topology already exists", ep.EndpointName)
				}
			}
			if ep.Node.NetworkMode == "host" {
				return fmt.Errorf("node '%s' is defined with host network mode, it can't have any links. Remove '%s' node links from the topology definition",
					ep.Node.ShortName, ep.Node.ShortName)
			}
		}
	}
	return nil
}

// verifyRootNetnsInterfaceUniqueness ensures that interafaces that appear in the root ns (bridge, ovs-bridge and host)
// are uniquely defined in the topology file.
func (c *CLab) verifyRootNetnsInterfaceUniqueness() error {
	rootNsIfaces := map[string]struct{}{}
	for _, l := range c.Links {
		endpoints := [2]*types.Endpoint{l.A, l.B}
		for _, e := range endpoints {
			if e.Node.IsRootNamespaceBased {
				if _, ok := rootNsIfaces[e.EndpointName]; ok {
					return fmt.Errorf(`interface %s defined for node %s has already been used in other bridges, ovs-bridges or host interfaces.
					Make sure that nodes of these kinds use unique interface names`, e.EndpointName, e.Node.ShortName)
				}
				rootNsIfaces[e.EndpointName] = struct{}{}
			}
		}
	}
	return nil
}

// checkEndpoint runs checks on the endpoint syntax.
func checkEndpoint(e string) error {
	split := strings.Split(e, ":")
	if len(split) != 2 {
		return fmt.Errorf("malformed endpoint definition: %s", e)
	}
	if split[1] == "eth0" {
		return fmt.Errorf("eth0 interface can't be used in the endpoint definition as it is added by docker automatically: '%s'", e)
	}
	return nil
}

// resolveBindPaths resolves the host paths in a bind string, such as /hostpath:/remotepath(:options) string
// it allows host path to have `~` and relative path to an absolute path
// the list of binds will be changed in place.
// if the host path doesn't exist, the error will be returned.
func (c *CLab) resolveBindPaths(binds []string, nodedir string) error {
	for i := range binds {
		// host path is a first element in a /hostpath:/remotepath(:options) string
		elems := strings.Split(binds[i], ":")

		// replace special variable
		r := strings.NewReplacer(clabDirVar, c.TopoPaths.TopologyLabDir(), nodeDirVar, nodedir)
		hp := r.Replace(elems[0])
		hp = utils.ResolvePath(hp, c.TopoPaths.TopologyFileDir())

		_, err := os.Stat(hp)
		if err != nil {
			// check if the hostpath mount has a reference to ansible-inventory.yml or topology-data.json
			// if that is the case, we do not emit an error on missing file, since these files
			// will be created by containerlab upon lab deployment
			labdir := filepath.Base(filepath.Dir(nodedir))
			s := strings.Split(hp, string(os.PathSeparator))
			// creating a path from last two elements of a resolved host path
			h := filepath.Join(s[len(s)-2], s[len(s)-1])
			if h != filepath.Join(labdir, "ansible-inventory.yml") &&
				h != filepath.Join(labdir, "topology-data.json") {
				return fmt.Errorf("failed to verify bind path: %v", err)
			}
		}
		elems[0] = hp
		binds[i] = strings.Join(elems, ":")
	}

	return nil
}

// sets defaults after the topology has been parsed.
func (c *CLab) setDefaults() {
	for _, n := range c.Nodes {
		// Injecting the env var with expected number of links
		numLinks := map[string]string{
			types.CLAB_ENV_INTFS: fmt.Sprintf("%d", len(n.Config().Endpoints)),
		}
		n.Config().Env = utils.MergeStringMaps(n.Config().Env, numLinks)

	}
}

// returns nodeCfg.ShortName based on the provided containerName and labName.
func getShortName(labName string, labPrefix *string, containerName string) (string, error) {
	if *labPrefix == "" {
		return containerName, nil
	}

	result := strings.Split(containerName, "-"+labName+"-")
	if len(result) != 2 {
		return "", fmt.Errorf("failed to parse container name %q", containerName)
	}
	return result[1], nil
}

// HasKind returns true if kind k is found in the list of nodes.
func (c *CLab) HasKind(k string) bool {
	for _, n := range c.Nodes {
		if n.Config().Kind == k {
			log.Warn("found")
			return true
		}
	}

	return false
}

// addDefaultLabels adds default labels to node's config struct.
func (c *CLab) addDefaultLabels(n nodes.Node) {
	cfg := n.Config()
	if cfg.Labels == nil {
		cfg.Labels = map[string]string{}
	}

	cfg.Labels[labels.Containerlab] = c.Config.Name
	cfg.Labels[labels.NodeName] = cfg.ShortName
	cfg.Labels[labels.NodeKind] = cfg.Kind
	cfg.Labels[labels.NodeType] = cfg.NodeType
	cfg.Labels[labels.NodeGroup] = cfg.Group
	cfg.Labels[labels.NodeLabDir] = cfg.LabDir
	cfg.Labels[labels.TopoFile] = c.TopoPaths.TopologyFilenameAbsPath()
}

// labelsToEnvVars adds labels to env vars with CLAB_LABEL_ prefix added
// and labels value sanitized.
func labelsToEnvVars(n *types.NodeConfig) {
	if n.Env == nil {
		n.Env = map[string]string{}
	}

	for k, v := range n.Labels {
		// add the value to the node env with a prefixed and special chars cleaned up key
		n.Env["CLAB_LABEL_"+utils.ToEnvKey(k)] = v
	}
}<|MERGE_RESOLUTION|>--- conflicted
+++ resolved
@@ -64,18 +64,6 @@
 		*c.Config.Prefix = defaultPrefix
 	}
 
-<<<<<<< HEAD
-	c.Dir = &Directories{}
-	// labDir is always named clab-$labName, regardless of the prefix
-	labDir := strings.Join([]string{"clab", c.Config.Name}, "-")
-	c.Dir.Lab = filepath.Join(cwd, labDir)
-
-	c.Dir.LabCA = filepath.Join(c.Dir.Lab, "ca")
-	c.Dir.LabCARoot = filepath.Join(c.Dir.LabCA, "root")
-	c.Dir.LabGraph = filepath.Join(c.Dir.Lab, "graph")
-
-=======
->>>>>>> 43eaa45b
 	// initialize Nodes and Links variable
 	c.Nodes = make(map[string]nodes.Node)
 	c.Links = make(map[int]*types.Link)
