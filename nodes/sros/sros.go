// Copyright 2025 Nokia
// Licensed under the BSD 3-Clause License.
// SPDX-License-Identifier: BSD-3-Clause

package sros

import (
	"bytes"
	"context"
	_ "embed"
	"fmt"
	"io"
	"maps"
	"net"
	"os"
	"path"
	"path/filepath"
	"regexp"
	"strconv"
	"strings"
	"text/template"
	"time"

	"github.com/charmbracelet/log"

	"golang.org/x/crypto/ssh"

	"github.com/srl-labs/containerlab/cert"
	"github.com/srl-labs/containerlab/exec"
	"github.com/srl-labs/containerlab/labels"
	"github.com/srl-labs/containerlab/netconf"
	"github.com/srl-labs/containerlab/nodes"
	"github.com/srl-labs/containerlab/nodes/state"
	"github.com/srl-labs/containerlab/runtime"
	"github.com/srl-labs/containerlab/types"
	"github.com/srl-labs/containerlab/utils"
)

const (
	SrosDefaultType = "SR-1" // default sros node type

	readyTimeout = time.Minute * 1 // max wait time for node to boot

	generateable     = true
	generateIfFormat = "%d/%d/%d"

	slotAName = "A"
	slotBName = "B"

	retryTimer = 1 * time.Second
	// additional config that clab adds on top of the factory config.
	scrapliPlatformName       = "nokia_sros"
	configStartup             = "config/startup"
	configCf3                 = "config/cf3"
	configCf2                 = "config/cf2"
	configCf1                 = "config/cf1"
	startupCfgFName           = "config.cfg"
	envNokiaSrosSlot          = "NOKIA_SROS_SLOT"
	envNokiaSrosChassis       = "NOKIA_SROS_CHASSIS"
	envNokiaSrosSystemBaseMac = "NOKIA_SROS_SYSTEM_BASE_MAC"
	envNokiaSrosCard          = "NOKIA_SROS_CARD"
)

var (

	//go:embed sros_default_config.go.tpl
	srosConfigCmdsTpl string
	kindNames         = []string{"nokia_srsim"}
	srosSysctl        = map[string]string{
		"net.ipv4.ip_forward":                "0",
		"net.ipv6.conf.all.disable_ipv6":     "0",
		"net.ipv6.conf.default.disable_ipv6": "0",
		"net.ipv6.conf.all.accept_dad":       "0",
		"net.ipv6.conf.default.accept_dad":   "0",
		"net.ipv6.conf.all.autoconf":         "0",
		"net.ipv6.conf.default.autoconf":     "0",
		"net.ipv4.conf.all.rp_filter":        "0",
		"net.ipv6.conf.all.accept_ra":        "0",
		"net.ipv6.conf.default.accept_ra":    "0",
		"net.ipv4.conf.default.rp_filter":    "0",
	}
	defaultCredentials = nodes.NewCredentials("admin", "NokiaSros1!")

	srosEnv = map[string]string{
		"SRSIM":                   "1",
		envNokiaSrosChassis:       SrosDefaultType,     // filler to be overridden
		envNokiaSrosSystemBaseMac: "fa:ac:ff:ff:10:00", // filler to be overridden
		envNokiaSrosSlot:          slotAName,           // filler to be overridden
	}

	readyCmdCpm  = `/usr/bin/pgrep ^cpm$`
	readyCmdBoth = `/usr/bin/pgrep ^both$`
	readyCmdIom  = `/usr/bin/pgrep ^iom$`

	srosCfgTpl, _ = template.New("clab-sros-default-config").Funcs(utils.CreateFuncs()).
			Parse(srosConfigCmdsTpl)

	requiredKernelVersion = &utils.KernelVersion{
		Major:    5,
		Minor:    5,
		Revision: 0,
	}
	// Internal directories inside SR-SIM container.
	cfgDir = "/nokia/config" // Where the startup config will be stored
	cf1Dir = "/home/sros/flash1"
	cf2Dir = "/home/sros/flash2"
	cf3Dir = "/home/sros/flash3" // Where the running config will be stored
	licDir = "/nokia/license"

	InterfaceRegexp       = regexp.MustCompile(`^(?P<card>\d+)/(?:x(?P<xiom>\d+)/)?(?P<mda>\d+)(?:/c(?P<connector>\d+))?/(?P<port>\d+)$`)
	MappedInterfaceRegexp = regexp.MustCompile(`^(?:e(?P<card>\d+)-(?:x(?P<xiom>\d+)-)?(?P<mda>\d+)(?:-c(?P<connector>\d+))?-(?P<port>\d+)|eth(?P<mgmtPort>\d+))$`)
	InterfaceHelp         = `The format of the interface name need to be one of:
	  Regular SR OS interface names, that is:
	  1/2/3       -> card 1, mda 2, port 3
      1/2/c3/4    -> card 1, mda 2, connector 3, port 4
      1/x2/3/4    -> card 1, xiom 2, mda 3, port 4
      1/x2/3/c4/5 -> card 1, xiom 2, mda 3, connector 4, port 5
	  The mapped Linux interface names, that is:
      e1-2-3       -> card 1, mda 2, port 3
      e1-2-c3-4    -> card 1, mda 2, connector 3, port 4
      e1-x2-3-4    -> card 1, xiom 2, mda 3, port 4
      e1-x2-3-c4-5 -> card 1, xiom 2, mda 3, connector 4, port 5
	  eth[0-9], for management interfaces of CPM-A/CPM-B or for fabric interfaces`
)

// Register registers the node in the NodeRegistry.
func Register(r *nodes.NodeRegistry) {
	generateNodeAttributes := nodes.NewGenerateNodeAttributes(generateable, generateIfFormat)
	platformOpts := &nodes.PlatformAttrs{
		ScrapliPlatformName: scrapliPlatformName,
	}

	nrea := nodes.NewNodeRegistryEntryAttributes(defaultCredentials, generateNodeAttributes, platformOpts)

	r.Register(kindNames, func() nodes.Node {
		return new(sros)
	}, nrea)
}

// sros SR-SIM Kind structure.
type sros struct {
	nodes.DefaultNode
	// startup-config passed as a path to a file with CLI instructions will be read into this byte slice
	startupCliCfg []byte

	// Params provided in Pre-Deploy, that sros uses in Post-Deploy phase
	// to generate certificates
	cert         *cert.Cert
	topologyName string
	// SSH public keys extracted from the clab host
	sshPubKeys []ssh.PublicKey
	// software version SR OS x node runs
	swVersion      *SrosVersion
	componentNodes []nodes.Node
	// in distributed mode we rename the Cfg.LongName and Cfg.Shortname and Cfg.Fqdn attributes when deploying.
	// e.g. inspect is either called after deploy or independently. Hence we need to differentiate if we need to perform the
	// component cpm based rename or not. This field indicates just that
	renameDone bool

	preDeployParams *nodes.PreDeployParams
}

// Init Function for SR-SIM kind.
func (n *sros) Init(cfg *types.NodeConfig, opts ...nodes.NodeOption) error {
	// Init DefaultNode
	n.DefaultNode = *nodes.NewDefaultNode(n)
	// set virtualization requirement
	n.HostRequirements.SSSE3 = true
	n.HostRequirements.MinVCPU = 4
	n.HostRequirements.MinVCPUFailAction = types.FailBehaviourError
	n.HostRequirements.MinAvailMemoryGb = 4
	n.HostRequirements.MinAvailMemoryGbFailAction = types.FailBehaviourLog

	n.Cfg = cfg

	n.InterfaceHelp = InterfaceHelp
	n.InterfaceRegexp = InterfaceRegexp

	// force cert creation for sros nodes as they by make use of tls certificate in the default config
	n.Cfg.Certificate.Issue = utils.Pointer(true)

	for _, o := range opts {
		o(n)
	}

	// if user was not initialized to a value, use root
	if n.Cfg.User == "" {
		n.Cfg.User = "0:0"
	}

	maps.Copy(n.Cfg.Sysctls, srosSysctl)

	// make sure we always have uppercase slot definition
	for _, c := range n.Cfg.Components {
		c.Slot = strings.ToUpper(c.Slot)
	}
	// Merge Enviroment
	if n.Cfg.NodeType == "" {
		n.Cfg.NodeType = SrosDefaultType
	}
	srosEnv[envNokiaSrosChassis] = n.Cfg.NodeType // Override NodeType var with existing env

	mac := genMac(n.Cfg)
	srosEnv[envNokiaSrosSystemBaseMac] = mac

	n.Cfg.Env = utils.MergeStringMaps(srosEnv, n.Cfg.Env)
	log.Debug("Merged env file", "env", fmt.Sprintf("%+v", n.Cfg.Env), "node", n.Cfg.ShortName)

	err := n.setupComponentNodes()
	if err != nil {
		return err
	}

	return nil
}

// Pre Deploy func for SR-SIM kind.
func (n *sros) PreDeploy(_ context.Context, params *nodes.PreDeployParams) error {
	log.Debug("Running pre-deploy")
	// store the preDeployParams
	n.preDeployParams = params

	n.InterfaceHelp = InterfaceHelp

	// store provided pubkeys
	n.sshPubKeys = params.SSHPubKeys

	// store the certificate-related parameters
	// for cert generation to happen in Post-Deploy phase with mgmt IPs as SANs
	n.cert = params.Cert

	n.topologyName = params.TopologyName

	// either the non-distributed OR distributed AND is a CPM
	if n.isStandaloneNode() || (n.isDistributedCardNode() && n.isCPM("")) {
		utils.CreateDirectory(path.Join(n.Cfg.LabDir, n.Cfg.Env[envNokiaSrosSlot]), 0o777)
		slot := n.Cfg.Env[envNokiaSrosSlot]
		if slot == "" {
			return fmt.Errorf("fail to init node because Env var %q is set to %q",
				envNokiaSrosSlot, n.Cfg.Env[envNokiaSrosSlot])
		}
		// add the config specific mounts
		cfgPath := filepath.Join(n.Cfg.LabDir, slot, configStartup)
		cf1Path := filepath.Join(n.Cfg.LabDir, slot, configCf1)
		cf2Path := filepath.Join(n.Cfg.LabDir, slot, configCf2)
		cf3Path := filepath.Join(n.Cfg.LabDir, slot, configCf3)
		n.Cfg.Binds = append(n.Cfg.Binds,
			fmt.Sprint(cfgPath, ":", cfgDir, ":rw"),
			fmt.Sprint(cf1Path, ":", cf1Dir, "/:rw"),
			fmt.Sprint(cf2Path, ":", cf2Dir, "/:rw"),
			fmt.Sprint(cf3Path, ":", cf3Dir, "/:rw"),
		)

		if n.Cfg.License != "" && (n.isCPM("") || n.isStandaloneNode()) {
			// we mount a fixed path node.Labdir/license.key as the license referenced in topo file will be copied to that path
			n.Cfg.Binds = append(n.Cfg.Binds, fmt.Sprint(
				filepath.Join(n.Cfg.LabDir, "license.key"), ":", licDir, "/license.txt:ro"))
		}

		return n.createSROSFiles()
	}
	return nil
}

// Post Deploy func for SR-SIM kind.
func (n *sros) PostDeploy(ctx context.Context, params *nodes.PostDeployParams) error {
	log.Info("Running postdeploy actions",
		"kind", n.Cfg.Kind,
		"node", n.Cfg.ShortName)
	var err error
	// start waiting for container ready (PID based check)
	if err = n.Ready(ctx); err != nil {
		return err
	}

	// Populate /etc/hosts for service discovery on mgmt interface
	if err = n.populateHosts(ctx, params.Nodes); err != nil {
		log.Warn("Unable to populate hosts list", "node", n.Cfg.ShortName, "err", err)
	}
	n.swVersion, err = n.RunningVersion(ctx)
	if err != nil {
		return err
	}
	if !n.isCPM(slotAName) {
		return nil
	}
	// Execute SaveConfig after boot. This code should only run on active CPM
	for time.Now().Before(time.Now().Add(readyTimeout)) {
		// Check if context is cancelled
		if err := ctx.Err(); err != nil {
			return fmt.Errorf("context cancelled: %w", err)
		}

		isHealthy, err := n.IsHealthy(ctx)
		if err != nil {
			log.Debug(fmt.Errorf("health check failed, check 'docker logs -f %s': %w", n.Cfg.LongName, err))
		}

		if isHealthy {
			err = n.SaveConfig(ctx)
			if err != nil {
				return fmt.Errorf("save config to node %q, failed: %w", n.Cfg.LongName, err)
			}
			return nil
		}

		// Wait before next check
		select {
		case <-ctx.Done():
			return ctx.Err()
		case <-time.After(retryTimer):
			// continue to next iteration
		}
	}
	return nil
}

// Delete func for SR-SIM kind.
func (n *sros) Delete(ctx context.Context) error {
	// if not distributed, follow default node implementation
	if n.isStandaloneNode() || n.isDistributedCardNode() {
		return n.Runtime.DeleteContainer(ctx, n.GetContainerName())
	}

	// Delete all the component containers
	for _, componentNodes := range n.componentNodes {
		err := componentNodes.Delete(ctx)
		if err != nil {
			return err
		}
	}
	return nil
}

// DeleteNetnsSymlink deletes the symlink file created for the container netns.
func (n *sros) DeleteNetnsSymlink() error {
	// if it is the base node, then we need to delete the symlink for all the components.
	if n.isDistributedBaseNode() {
		for _, componentNode := range n.componentNodes {
			err := componentNode.DeleteNetnsSymlink()
			if err != nil {
				return err
			}
		}
		return nil
	}

	return n.DefaultNode.DeleteNetnsSymlink()
}

func (n *sros) setupComponentNodes() error {
	if !n.isDistributedBaseNode() {
		return nil
	}

	// Registry, because it is not a package Var
	nr := nodes.NewNodeRegistry()
	Register(nr)

	// loop through the components, creating them
	for idx, c := range n.Cfg.Components {
		// instantiate a new nokia_srsim instance
		componentNode, err := nr.NewNodeOfKind("nokia_srsim")
		if err != nil {
			return err
		}

		// copy the original nodes NodeConfig
		componentConfig := n.Cfg.Copy()

		// the first node will create the namespace, so NetworkMode remains unchanged.
		// all consecutive need to be attached to specifically that Namespace via NetworkMode
		if idx > 0 {
			componentConfig.NetworkMode = fmt.Sprintf("container:%s", n.componentNodes[0].GetShortName())
		}

		// adjust the config values from the original node
		componentConfig.ShortName = n.calcComponentName(componentConfig.ShortName, c.Slot)
		componentConfig.LongName = n.calcComponentName(componentConfig.LongName, c.Slot)
		componentConfig.NodeType = n.Cfg.NodeType
		componentConfig.Components = nil
<<<<<<< HEAD
		componentConfig.Fqdn = n.calcComponentFqdn(c.Slot)
=======
		fqdnDotIndex := strings.Index(componentConfig.Fqdn, ".")
		componentConfig.Fqdn = fmt.Sprintf("%s-%s%s", componentConfig.Fqdn[:fqdnDotIndex],
			c.Slot, componentConfig.Fqdn[fqdnDotIndex:])
>>>>>>> 97c2cae9
		if idx != 0 {
			componentConfig.DNS = nil
		}

		// add the component env to the componentConfig env
		for k, v := range c.Env {
			componentConfig.Env[k] = v
		}

		// set the type var if type is set
		if c.Type != "" {
			componentConfig.Env[envNokiaSrosCard] = c.Type
		}

		componentConfig.Env[envNokiaSrosSlot] = c.Slot

		// adjust label based env vars
		componentConfig.Env["CLAB_LABEL_"+utils.ToEnvKey(labels.NodeName)] = componentConfig.ShortName
		componentConfig.Env["CLAB_LABEL_"+utils.ToEnvKey(labels.LongName)] = componentConfig.LongName

		if componentConfig.Labels == nil {
			componentConfig.Labels = map[string]string{}
		}

		// adjust labels
		componentConfig.Labels[labels.NodeName] = componentConfig.ShortName
		componentConfig.Labels[labels.LongName] = componentConfig.LongName

		// init the component
		err = componentNode.Init(componentConfig)
		if err != nil {
			return err
		}
		// set the runtime by copying it from the general node
		componentNode.WithRuntime(n.GetRuntime())
		// store the node in the componentNodes
		n.componentNodes = append(n.componentNodes, componentNode)
	}
	return nil
}

// deployFabric deploys the distributed SR-SIM when the `components` key is present.
func (n *sros) deployFabric(ctx context.Context, deployParams *nodes.DeployParams) error {
	// loop through the components, creating them
	for _, c := range n.componentNodes {
		c.PreDeploy(ctx, n.preDeployParams)
		// deploy the component
		err := c.Deploy(ctx, deployParams)
		if err != nil {
			return err
		}
	}

	cpmSlot, err := n.cpmSlot()
	if err != nil {
		return err
	}

	// adjust general node to be represented as the cpm node
	n.Cfg.ShortName = n.calcComponentName(n.Cfg.ShortName, cpmSlot)
	n.Cfg.LongName = n.calcComponentName(n.Cfg.LongName, cpmSlot)
	n.Cfg.Fqdn = n.calcComponentFqdn(cpmSlot)
	n.renameDone = true

	cpmNode, err := n.cpmNode()
	if err != nil {
		return err
	}

	// adjust also the mgmt IP addresses of the general node
	contList, err := cpmNode.GetContainers(ctx)
	if err != nil {
		return err
	}
	n.Cfg.MgmtIPv4Address = contList[0].GetContainerIPv4()
	n.Cfg.MgmtIPv6Address = contList[0].GetContainerIPv6()

	return nil
}

// isDistributedCard checks if the slot variable is set, hence it is an instance (slot) of a distributed setup.
func (n *sros) isDistributedCardNode() bool {
	_, exists := n.Cfg.Env[envNokiaSrosSlot]
	// is distributed if components is > 1 and the slot var exists.
	return exists && !n.isDistributedBaseNode()
}

// check if SR-SIM is distributed: `components` key is present.
func (n *sros) isDistributedBaseNode() bool {
	return len(n.Cfg.Components) > 1
}

func (n *sros) isStandaloneNode() bool {
	return !n.isDistributedBaseNode() && !n.isDistributedCardNode()
}

// GetNSPath retrieves the Namespace Path.
func (n *sros) GetNSPath(ctx context.Context) (string, error) {
	if n.isStandaloneNode() || n.isDistributedCardNode() {
		return n.DefaultNode.GetNSPath(ctx)
	}
	// calculate cpm container name
	cpmSlot, err := n.cpmSlot()
	if err != nil {
		return "", err
	}
	cpmContainerName := n.calcComponentName(n.GetContainerName(), cpmSlot)
	nsp, err := n.Runtime.GetNSPath(ctx, cpmContainerName)
	if err != nil {
		log.Errorf("Unable to determine NetNS Path for node %s: %v", n.Cfg.ShortName, err)
		return "", err
	}
	return nsp, err
}

// calcComponentName appends the line card suffix to the given node name.
func (n *sros) calcComponentName(name, slot string) string {
	if n.renameDone {
		return name
	}
	return fmt.Sprintf("%s-%s", name, strings.ToLower(slot))
}

// calcComponentFqdn computes the FQDN for a given slot.
func (n *sros) calcComponentFqdn(slot string) string {
	if n.renameDone {
		return n.Cfg.Fqdn
	}
	fqdnDotIndex := strings.Index(n.Cfg.Fqdn, ".")
	result := fmt.Sprintf("%s-%s%s", n.Cfg.Fqdn[:fqdnDotIndex], strings.ToLower(slot), n.Cfg.Fqdn[fqdnDotIndex:])
	return result
}

// cpmNode returns a CPM Node (used in Distributed mode).
func (n *sros) cpmNode() (nodes.Node, error) {
	defaultSlot, err := n.cpmSlot()
	if err != nil {
		return nil, err
	}
	defaultSlot = strings.ToLower(defaultSlot)
	for _, cn := range n.componentNodes {
		if cn.GetShortName()[len(cn.GetShortName())-1:] == defaultSlot {
			return cn, nil
		}
	}
	return nil, fmt.Errorf("node %s: node for slot %s not found", n.GetShortName(), defaultSlot)
}

// cpmSlot returns the Slot of the preferred CPM Node (used when Distributed mode).
func (n *sros) cpmSlot() (string, error) {
	slot := ""

search:
	for _, comp := range n.Cfg.Components {
		switch comp.Slot {
		case slotAName:
			slot = slotAName
			// now we can break because the slot A is prefered, does not matter if B also exists
			break search
		case slotBName:
			slot = slotBName
			// we continue searching, because we prefer slot A
		}
	}
	if slot == "" {
		return "", fmt.Errorf("node %s: unable to determine default slot", n.GetShortName())
	}
	return slot, nil
}

// Deploy deploys the SR-SIM kind.
func (n *sros) Deploy(ctx context.Context, deployParams *nodes.DeployParams) error {
	// if it is a chassis with multiple cards (i.e. components)
	if n.isDistributedBaseNode() {
		err := n.deployFabric(ctx, deployParams)
		if err != nil {
			return err
		}

		// Update the nodes state
		n.SetState(state.Deployed)
		return nil
	}

	// if it is a regular node
	err := n.DefaultNode.Deploy(ctx, deployParams)
	if err != nil {
		return err
	}

	return nil
}

// Ready returns when the node boot sequence reached the stage when it is ready to accept config commands
// returns an error if not ready by the expiry of the timer readyTimeout.
func (n *sros) Ready(ctx context.Context) error {
	ctx, cancel := context.WithTimeout(ctx, readyTimeout)
	defer cancel()
	var err error
	readyCmds := []string{readyCmdCpm, readyCmdBoth, readyCmdIom}
	readyCmdsStrings := []string{"CPM", "BOTH", "IOM"}
	log.Debug("Waiting for SR OS node to boot...", "node", n.Cfg.ShortName)
	for {
		select {
		case <-ctx.Done():
			return fmt.Errorf("timed out waiting for SR OS node %s to boot: %v", n.Cfg.ShortName, err)
		default:
			// check if cpm is running
			for k, cmd := range readyCmds {
				cmd, _ := exec.NewExecCmdFromString(cmd)
				execResult, err := n.RunExec(ctx, cmd)
				if err != nil || (execResult != nil && execResult.GetReturnCode() != 0) {
					logMsg := fmt.Sprintf("status check %s failed on %s retrying", readyCmdsStrings[k], n.Cfg.ShortName)
					if err != nil {
						logMsg += fmt.Sprintf(" error: %v", err)
					}
					if execResult != nil && execResult.GetReturnCode() != 0 {
						logMsg += fmt.Sprintf(", output:%s", strings.ReplaceAll(execResult.String(), "\n", "; "))
					}
					log.Debug(logMsg)
				}
				if execResult != nil && execResult.GetReturnCode() == 0 {
					log.Debug("SR OS is ready to be configured", "node", n.Cfg.ShortName)
					return nil
				}
				time.Sleep(retryTimer)
			}
		}
	}
}

// checkKernelVersion emits a warning if the present kernel version is lower than the required one.
func (*sros) checkKernelVersion() error {
	// retrieve running kernel version
	kv, err := utils.GetKernelVersion()
	if err != nil {
		return err
	}

	// do the comparison
	if !kv.GreaterOrEqual(requiredKernelVersion) {
		log.Warnf("Nokia SR OS requires a kernel version greater than %s. Detected kernel version: %s. Not all features might function properly!", requiredKernelVersion, kv)
	}
	return nil
}

// checkComponentSlotsConfig check the sros component slot config for validaity.
func (n *sros) checkComponentSlotsConfig() error {
	// check Slots are unique
	componentNames := map[string]struct{}{}
	for _, component := range n.Cfg.Components {
		// convert slot to upper
		slot := strings.ToUpper(component.Slot)
		// check if slot exists
		_, exists := componentNames[slot]
		if exists {
			return fmt.Errorf("node %s slot %s duplicate definition", n.GetShortName(), component.Slot)
		}
		// addd to component names map
		componentNames[component.Slot] = struct{}{}
	}
	return nil
}

func (n *sros) CheckDeploymentConditions(ctx context.Context) error {
	// perform the sros specific kernel version check
	err := n.checkKernelVersion()
	if err != nil {
		return err
	}

	// check the sros component slot config for validaity
	err = n.checkComponentSlotsConfig()
	if err != nil {
		return err
	}

	return n.DefaultNode.CheckDeploymentConditions(ctx)
}

// Func that creates the Dirs used for the kind SR-SIM and sets/merges the default Env vars.
func (n *sros) createSROSFiles() error {
	log.Debug("Creating directory structure for SR OS container", "node", n.Cfg.ShortName)

	var err error

	if n.Cfg.License != "" && (n.isCPM("") || n.isStandaloneNode()) {
		// copy license file to node specific directory in lab
		licPath := filepath.Join(n.Cfg.LabDir, "license.key")
		if err := utils.CopyFile(n.Cfg.License, licPath, 0o644); err != nil {
			return fmt.Errorf("license copying src %s -> dst %s failed: %v", n.Cfg.License, licPath, err)
		}
		log.Debug("SR OS license copied", "src", n.Cfg.License, "dst", licPath)
	}
	utils.CreateDirectory(path.Join(n.Cfg.LabDir, n.Cfg.Env[envNokiaSrosSlot]), 0o777)
	utils.CreateDirectory(path.Join(n.Cfg.LabDir, n.Cfg.Env[envNokiaSrosSlot], "config"), 0o777)
	utils.CreateDirectory(path.Join(n.Cfg.LabDir, n.Cfg.Env[envNokiaSrosSlot], configCf1), 0o777)
	utils.CreateDirectory(path.Join(n.Cfg.LabDir, n.Cfg.Env[envNokiaSrosSlot], configCf2), 0o777)
	utils.CreateDirectory(path.Join(n.Cfg.LabDir, n.Cfg.Env[envNokiaSrosSlot], configCf3), 0o777)
	utils.CreateDirectory(path.Join(n.Cfg.LabDir, n.Cfg.Env[envNokiaSrosSlot], configStartup), 0o777)

	// Skip config if node is not CPM
	if n.isCPM("") || n.isStandaloneNode() {
		err = n.createSROSFilesConfig()
		if err != nil {
			return err
		}
	}
	return nil
}

// Func that handles the config generation for the SR-SIM kind.
func (n *sros) createSROSFilesConfig() error {
	// generate a startup config file
	// if the node has a `startup-config:` statement, the file specified in that section
	// will be used as a template in GenerateConfig()

	var cfgTemplate string
	var err error

	cfgPath := filepath.Join(n.Cfg.LabDir, n.Cfg.Env[envNokiaSrosSlot], configStartup, startupCfgFName)
	isPartial := isPartialConfigFile(n.Cfg.StartupConfig)
	if n.Cfg.StartupConfig != "" && !isPartial {
		// User provides startup config
		log.Debug("Reading startup-config", "node", n.Cfg.ShortName, "startup-config",
			n.Cfg.StartupConfig, "isPartial", isPartial)

		c, err := os.ReadFile(n.Cfg.StartupConfig)
		if err != nil {
			return err
		}

		cBuf, err := utils.SubstituteEnvsAndTemplate(bytes.NewReader(c), n.Cfg)
		if err != nil {
			return err
		}

		cfgTemplate = cBuf.String()
	} else {
		// Use default clab config from the embedded template
		log.Debug("Rendering SR OS default containerlab startup config", "node",
			n.Cfg.ShortName, "type", n.Cfg.NodeType)

		err = n.addDefaultConfig()
		if err != nil {
			return err
		}

		log.Debug("Rendered default startup config", "node", n.Cfg.ShortName,
			"startup-config", string(n.startupCliCfg))

		if err := utils.CreateFile(cfgPath, string(n.startupCliCfg)); err != nil {
			return fmt.Errorf("failed to create startup-config file %s for node %s failed: %v", cfgPath, n.Cfg.ShortName, err)
		}
	}

	if cfgTemplate == "" {
		log.Debug("configuration template is empty, skipping startup config file generation", "node", n.Cfg.ShortName)
		return nil
	}

	err = n.GenerateConfig(cfgPath, cfgTemplate)
	if err != nil {
		return fmt.Errorf("failed to generate config for node %q: %v", n.Cfg.ShortName, err)
	}

	return nil
}

// SlotIsInteger checks if the slot string represents a valid integer.
func SlotIsInteger(s string) bool {
	_, err := strconv.Atoi(s)
	return err == nil
}

// Check if a container is a CPM.
func (n *sros) isCPM(cpm string) bool {
	// Check if container is a linecard
	if _, exists := n.Cfg.Env[envNokiaSrosSlot]; exists &&
		SlotIsInteger(n.Cfg.Env[envNokiaSrosSlot]) {
		return false
	}
	// check if container is the CPM given by the string cpm
	if cpm != "" {
		if _, exists := n.Cfg.Env[envNokiaSrosSlot]; exists &&
			!SlotIsInteger(n.Cfg.Env[envNokiaSrosSlot]) &&
			!strings.EqualFold(n.Cfg.Env[envNokiaSrosSlot], cpm) {
			return false
		}
	}
	// None of the previous conditions are meet
	return true
}

// addDefaultConfig adds sros default configuration such as tls certs, gnmi/json-rpc, login-banner, ssh keys.
func (n *sros) addDefaultConfig() error {
	b, err := n.banner()
	if err != nil {
		return err
	}
	// tplData holds data used in templating of the default config snippet
	tplData := srosTemplateData{
		Name:          n.Cfg.ShortName,
		TLSKey:        n.Cfg.TLSKey,
		TLSCert:       n.Cfg.TLSCert,
		TLSAnchor:     n.Cfg.TLSAnchor,
		Banner:        b,
		IFaces:        map[string]tplIFace{},
		MgmtMTU:       0,
		MgmtIPMTU:     0,
		SystemConfig:  systemCfg,
		SNMPConfig:    snmpv2Config,
		GRPCConfig:    grpcConfig,
		NetconfConfig: netconfConfig,
		LoggingConfig: loggingConfig,
		SSHConfig:     sshConfig,
		NodeType:      strings.ToLower(n.Cfg.NodeType),
	}
	if strings.Contains(tplData.NodeType, "ixr-") {
		tplData.GRPCConfig = grpcConfigIXR
		tplData.SystemConfig = systemCfgIXR
	}

	if n.Config().DNS != nil {
		tplData.DNSServers = append(tplData.DNSServers, n.Config().DNS.Servers...)
	}

	n.prepareSSHPubKeys(&tplData)

	tplData.MgmtIPMTU = n.Runtime.Mgmt().MTU
	buf := new(bytes.Buffer)
	err = srosCfgTpl.Execute(buf, tplData)
	if err != nil {
		return err
	}
	if buf.Len() == 0 {
		log.Warn("Buffer empty, template parsing error", "node", n.Cfg.ShortName, "template", srosCfgTpl.Name())
	} else {
		log.Debug("Additional default config parsed", "node", n.Cfg.ShortName, "template", srosCfgTpl.Name())
		n.startupCliCfg = append(n.startupCliCfg, buf.String()...)
	}

	err = n.addPartialConfig()
	if err != nil {
		return err
	}

	return nil
}

// applyPartialConfig applies partial configuration to the SR OS.
func (n *sros) addPartialConfig() error {
	if n.Cfg.StartupConfig != "" {
		// b holds the configuration to be applied to the node
		b := &bytes.Buffer{}
		// apply partial configs if partial config is used
		if isPartialConfigFile(n.Cfg.StartupConfig) && n.isCPM("") {
			log.Info("Adding configuration",
				"node", n.Cfg.LongName,
				"type", "partial",
				"source", n.Cfg.StartupConfig)

			r, err := os.Open(n.Cfg.StartupConfig)
			if err != nil {
				return err
			}

			defer r.Close() // skipcq: GO-S2307

			_, err = io.Copy(b, r)
			if err != nil {
				return err
			}

			configContent, err := utils.SubstituteEnvsAndTemplate(b, n.Cfg)
			if err != nil {
				return err
			}
			if configContent.Len() == 0 {
				log.Warn("Buffer empty, PARTIAL config template parsing error", "node", n.Cfg.ShortName)
			} else {
				log.Debug("Additional PARTIAL config parsed", "node",
					n.Cfg.ShortName, "partial-config", configContent.String())
				n.startupCliCfg = append(n.startupCliCfg, configContent.String()...)
			}
		} else {
			log.Warn("Passed startup-config optio, but it will not have any effect", "node", n.Cfg.ShortName)
		}
	}
	return nil
}

func (n *sros) GetContainers(ctx context.Context) ([]runtime.GenericContainer, error) {
	// if not a distributed setup call regular GetContainers
	if n.isStandaloneNode() || n.isDistributedCardNode() {
		return n.DefaultNode.GetContainers(ctx)
	}

	cpmSlot, err := n.cpmSlot()
	if err != nil {
		return nil, err
	}
	containerName := n.calcComponentName(n.GetContainerName(), cpmSlot)

	cnts, err := n.Runtime.ListContainers(ctx, []*types.GenericFilter{
		{
			FilterType: "name",
			Match:      containerName,
		},
	})
	if err != nil {
		return nil, err
	}
	// check that we retrieved some container information
	// otherwise throw ErrContainersNotFound error
	if len(cnts) == 0 {
		return nil, fmt.Errorf("node: %s. %w", n.GetContainerName(), nodes.ErrContainersNotFound)
	}

	return cnts, err
}

// populateHosts adds container hostnames for other nodes of a lab to SR Linux /etc/hosts file
// to mitigate the fact that srlinux uses non default netns for management and thus
// can't leverage docker DNS service.
func (n *sros) populateHosts(ctx context.Context, nodes map[string]nodes.Node) error {
	hosts, err := n.Runtime.GetHostsPath(ctx, n.Cfg.LongName)
	if err != nil {
		log.Warn("Unable to locate SR OS node /etc/hosts file", "node", n.Cfg.ShortName, "err", err)
		return err
	}
	var entriesv4, entriesv6 bytes.Buffer
	const (
		v4Prefix = "###### CLAB-v4-START ######"
		v4Suffix = "###### CLAB-v4-END ######"
		v6Prefix = "###### CLAB-v6-START ######"
		v6Suffix = "###### CLAB-v6-END ######"
	)
	fmt.Fprintf(&entriesv4, "\n%s\n", v4Prefix)
	fmt.Fprintf(&entriesv6, "\n%s\n", v6Prefix)
	for node, params := range nodes {
		if v4 := params.Config().MgmtIPv4Address; v4 != "" {
			fmt.Fprintf(&entriesv4, "%s\t%s\n", v4, node)
		}
		if v6 := params.Config().MgmtIPv6Address; v6 != "" {
			fmt.Fprintf(&entriesv6, "%s\t%s\n", v6, node)
		}
	}
	fmt.Fprintf(&entriesv4, "%s\n", v4Suffix)
	fmt.Fprintf(&entriesv6, "%s\n", v6Suffix)

	file, err := os.OpenFile(hosts, os.O_APPEND|os.O_WRONLY, 0o666) // skipcq: GSC-G302
	if err != nil {
		log.Warn("Unable to open SR OS node /etc/hosts file", "node", n.Cfg.ShortName, "err", err)
		return err
	}

	_, err = file.Write(entriesv4.Bytes())
	if err != nil {
		return err
	}
	_, err = file.Write(entriesv6.Bytes())
	if err != nil {
		return err
	}

	return file.Close()
}

func (n *sros) GetMappedInterfaceName(ifName string) (string, error) {
	captureGroups, err := utils.GetRegexpCaptureGroups(n.InterfaceRegexp, ifName)
	if err != nil {
		return "", err
	}

	indexGroups := []string{"card", "xiom", "mda", "connector", "port"}
	parsedIndices := make(map[string]int)
	foundIndices := make(map[string]bool)

	for _, indexKey := range indexGroups {
		if index, found := captureGroups[indexKey]; found && index != "" {
			foundIndices[indexKey] = true
			parsedIndices[indexKey], err = strconv.Atoi(index)
			if err != nil {
				return "", fmt.Errorf("%q parsed %s index %q could not be cast to an integer", ifName, indexKey, index)
			}
			if parsedIndices[indexKey] < 1 {
				return "", fmt.Errorf("%q parsed %q index %q does not match requirement >= 1", ifName, indexKey, index)
			}
		} else {
			foundIndices[indexKey] = false
		}
	}

	// Card, MDA and port are present
	if foundIndices["card"] && foundIndices["mda"] && foundIndices["port"] {
		if foundIndices["xiom"] && foundIndices["connector"] {
			// XIOM and connector are present, format will be: e1-x2-3-c4-5 -> card 1, xiom 2, mda 3, connector 4, port 5
			return fmt.Sprintf("e%d-x%d-%d-c%d-%d", parsedIndices["card"],
				parsedIndices["xiom"], parsedIndices["mda"], parsedIndices["connector"], parsedIndices["port"]), nil
		} else if foundIndices["xiom"] {
			// Only XIOM present, format will be: e1-x2-3-4 -> card 1, xiom 2, mda 3, port 4
			return fmt.Sprintf("e%d-x%d-%d-%d", parsedIndices["card"],
				parsedIndices["xiom"], parsedIndices["mda"], parsedIndices["port"]), nil
		} else if foundIndices["connector"] {
			// Only connector present, format will be: e1-2-c3-4 -> card 1, mda 2, connector 3, port 4
			return fmt.Sprintf("e%d-%d-c%d-%d", parsedIndices["card"],
				parsedIndices["mda"], parsedIndices["connector"], parsedIndices["port"]), nil
		} else {
			// No XIOM or connector present, format will be: e1-2-3 -> card 1, mda 2, port 3
			return fmt.Sprintf("e%d-%d-%d", parsedIndices["card"],
				parsedIndices["mda"], parsedIndices["port"]), nil
		}
	} else {
		return "", fmt.Errorf("%q missing card, mda or port index", ifName)
	}
}

// CheckInterfaceName checks if a name of the interface referenced in the topology file correct.
func (n *sros) CheckInterfaceName() error {
	nm := strings.ToLower(n.Cfg.NetworkMode)

	err := n.CheckInterfaceOverlap()
	if err != nil {
		return err
	}

	for _, e := range n.Endpoints {
		if !MappedInterfaceRegexp.MatchString(e.GetIfaceName()) {
			return fmt.Errorf("nokia SR OS interface name %q doesn't match the required pattern: %s", e.GetIfaceName(), n.InterfaceHelp)
		}

		if e.GetIfaceName() == "eth0" && nm != "none" {
			return fmt.Errorf("eth0 interface name is not allowed for %s node when network mode is not set to none", n.Cfg.ShortName)
		}
	}

	return nil
}

func (n *sros) SaveConfig(_ context.Context) error {
	// s.Cfg.MgmtIPv4Address
	addr, err := n.MgmtIPAddr()
	if err != nil {
		return err
	}
	err = netconf.SaveRunningConfig(fmt.Sprintf("[%s]", addr),
		defaultCredentials.GetUsername(),
		defaultCredentials.GetPassword(),
		scrapliPlatformName,
	)
	if err != nil {
		return err
	}

	log.Info("Saved running configuration", "node", n.Cfg.LongName)

	return nil
}

// isPartialConfigFile returns true if the config file name contains .partial substring.
func isPartialConfigFile(c string) bool {
	return strings.Contains(strings.ToUpper(c), ".PARTIAL")
}

func (n *sros) IsHealthy(_ context.Context) (bool, error) {
	if !n.isCPM("") {
		return true, fmt.Errorf("node %q is not a CPM, healthcheck has no effect", n.Cfg.LongName)
	}
	addr, err := n.MgmtIPAddr()
	if err != nil {
		return false, err
	}
	log.Debug("Checking netconf connection", "node", n.Cfg.LongName, "addr", fmt.Sprintf("%q:830", addr))
	return CheckPortWithRetry(addr, 830, readyTimeout, 5, retryTimer)
}

// CheckPortWithRetry checks if a port is open with retry logic.
func CheckPortWithRetry(host string, port int, timeout time.Duration, maxRetries int, retryDelay time.Duration) (bool, error) {
	var lastErr error

	for i := range maxRetries {
		if i > 0 {
			time.Sleep(retryDelay)
		}

		address := net.JoinHostPort(host, fmt.Sprintf("%d", port))
		conn, err := net.DialTimeout("tcp", address, timeout)
		if err == nil {
			conn.Close()
			return true, nil
		}
		lastErr = err
	}

	return false, lastErr
}

// MgmtIPAddr returns ipv4 or ipv6 management IP address of the node.
// It returns an error if neither is set in the node config.
func (n *sros) MgmtIPAddr() (string, error) {
	if n.Cfg.MgmtIPv4Address != "" {
		return n.Cfg.MgmtIPv4Address, nil
	} else if n.Cfg.MgmtIPv6Address != "" {
		return n.Cfg.MgmtIPv6Address, nil
	} else {
		return n.Cfg.LongName, fmt.Errorf("no management IP address (IPv4 or IPv6) configured for node %q", n.Cfg.LongName)
	}
}<|MERGE_RESOLUTION|>--- conflicted
+++ resolved
@@ -379,13 +379,7 @@
 		componentConfig.LongName = n.calcComponentName(componentConfig.LongName, c.Slot)
 		componentConfig.NodeType = n.Cfg.NodeType
 		componentConfig.Components = nil
-<<<<<<< HEAD
 		componentConfig.Fqdn = n.calcComponentFqdn(c.Slot)
-=======
-		fqdnDotIndex := strings.Index(componentConfig.Fqdn, ".")
-		componentConfig.Fqdn = fmt.Sprintf("%s-%s%s", componentConfig.Fqdn[:fqdnDotIndex],
-			c.Slot, componentConfig.Fqdn[fqdnDotIndex:])
->>>>>>> 97c2cae9
 		if idx != 0 {
 			componentConfig.DNS = nil
 		}
