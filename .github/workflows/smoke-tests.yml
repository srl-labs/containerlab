--- conflicted
+++ resolved
@@ -38,11 +38,9 @@
           - "18*.robot"
           - "19*.robot"
           - "20*.robot"
-<<<<<<< HEAD
+          - "21*.robot"
           - "22*.robot"
-=======
-          - "21*.robot"
->>>>>>> fe33bb4a
+
     # allow podman job to fail, since it started to fail on github actions
     continue-on-error: ${{ matrix.runtime == 'podman' }}
     steps:
