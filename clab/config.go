--- conflicted
+++ resolved
@@ -644,16 +644,11 @@
 
 		node.Cmd = fmt.Sprintf("--username %s --password %s --hostname %s --connection-mode %s --vcpu %s --ram %s --trace", node.Env["USERNAME"], node.Env["PASSWORD"], node.ShortName, node.Env["CONNECTION_MODE"], node.Env["VCPU"], node.Env["RAM"])
 
-<<<<<<< HEAD
 	case "alpine", "linux", "mysocketio":
-		node.Config = c.configInit(&nodeCfg, node.Kind)
-=======
-	case "alpine", "linux":
 		node.Config, err = c.configInit(&nodeCfg, node.Kind)
 		if err != nil {
 			return err
 		}
->>>>>>> 8ccfc279
 		node.Image = c.imageInitialization(&nodeCfg, node.Kind)
 		node.Group = c.groupInitialization(&nodeCfg, node.Kind)
 		node.Position = c.positionInitialization(&nodeCfg, node.Kind)
