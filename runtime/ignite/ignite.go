package ignite

import (
	"context"
	"fmt"
	"io"
	"os"
	"strings"
	"time"

	"github.com/charmbracelet/log"
	api "github.com/weaveworks/ignite/pkg/apis/ignite"
	meta "github.com/weaveworks/ignite/pkg/apis/meta/v1alpha1"
	igniteConstants "github.com/weaveworks/ignite/pkg/constants"
	"github.com/weaveworks/ignite/pkg/dmlegacy"
	"github.com/weaveworks/ignite/pkg/filter"
	"github.com/weaveworks/ignite/pkg/metadata"
	igniteNetwork "github.com/weaveworks/ignite/pkg/network"
	"github.com/weaveworks/ignite/pkg/operations"
	"github.com/weaveworks/ignite/pkg/providers"
	igniteDocker "github.com/weaveworks/ignite/pkg/providers/docker"
	"github.com/weaveworks/ignite/pkg/providers/ignite"
	igniteRuntimes "github.com/weaveworks/ignite/pkg/runtime"
	"github.com/weaveworks/ignite/pkg/util"

	clabexec "github.com/srl-labs/containerlab/exec"
	"github.com/srl-labs/containerlab/runtime"
	clabruntime "github.com/srl-labs/containerlab/runtime"
	clabtypes "github.com/srl-labs/containerlab/types"
	clabutils "github.com/srl-labs/containerlab/utils"
)

const (
	RuntimeName                   = "ignite"
	defaultContainerRuntime       = igniteRuntimes.RuntimeDocker
	defaultTimeout                = 30 * time.Second
	kvmPath                       = "/dev/kvm"
	defaultContainerNetworkPlugin = igniteNetwork.PluginDockerBridge
	udevRuleTemplate              = "SUBSYSTEM==\"net\", ACTION==\"add\", DRIVERS==\"?*\", ATTR{address}==\"%s\", ATTR{type}==\"1\", KERNEL==\"eth*\", NAME=\"%s\""
	udevRulesPath                 = "/etc/udev/rules.d/70-persistent-net.rules"
	hostnamePath                  = "/etc/hostname"
)

var runtimePaths = []string{
	"/var/lib/firecracker/vm",
	"/var/lib/firecracker/image",
	"/var/lib/firecracker/kernel",
}

type IgniteRuntime struct {
	config     clabruntime.RuntimeConfig
	baseVM     *api.VM
	mgmt       *clabtypes.MgmtNet
	ctrRuntime clabruntime.ContainerRuntime
}

func init() {
	clabruntime.Register(RuntimeName, func() clabruntime.ContainerRuntime {
		return &IgniteRuntime{
			mgmt: &clabtypes.MgmtNet{},
		}
	})
}

func (c *IgniteRuntime) Init(opts ...clabruntime.RuntimeOption) error {
	// check that /dev/kvm exists
	if _, err := os.Stat(kvmPath); err != nil {
		return fmt.Errorf("cannot find %q: %s", kvmPath, err)
	}

	// ensure firecracker directory
	for _, path := range runtimePaths {
		if _, err := os.Stat(path); os.IsNotExist(err) {
			if err := os.MkdirAll(path, os.ModeDir); err != nil {
				return fmt.Errorf("cannot create the required directory %q: %s", path, err)
			}
		}
	}

	// init igniteC
	util.GenericCheckErr(providers.Populate(ignite.Preload))

	// init providers
	igniteDocker.SetDockerRuntime()
	igniteDocker.SetDockerNetwork()

	providers.RuntimeName = defaultContainerRuntime
	providers.NetworkPluginName = defaultContainerNetworkPlugin
	providers.Populate(ignite.Providers)

	// build VM skeleton
	vm := providers.Client.VMs().New()

	// force runtime and network plugin to docker/CNM
	vm.Status.Runtime.Name = defaultContainerRuntime
	vm.Status.Network.Plugin = defaultContainerNetworkPlugin

	c.baseVM = vm

	rInit, ok := clabruntime.ContainerRuntimes[defaultContainerRuntime.String()]
	if !ok {
		return fmt.Errorf("failed to initialize %q runtime", defaultContainerRuntime)
	}
	c.ctrRuntime = rInit()

	err := c.ctrRuntime.Init(opts...)
	if err != nil {
		return err
	}

	return nil
}

func (c *IgniteRuntime) Mgmt() *clabtypes.MgmtNet { return c.mgmt }

func (*IgniteRuntime) GetName() string                     { return RuntimeName }
func (c *IgniteRuntime) Config() clabruntime.RuntimeConfig { return c.config }

func (c *IgniteRuntime) WithConfig(cfg *clabruntime.RuntimeConfig) {
	c.config.Timeout = cfg.Timeout
	c.config.Debug = cfg.Debug
	c.config.GracefulShutdown = cfg.GracefulShutdown
	if c.config.Timeout <= 0 {
		c.config.Timeout = defaultTimeout
	}
}

func (c *IgniteRuntime) WithKeepMgmtNet() {
	c.ctrRuntime.WithKeepMgmtNet()
}

func (c *IgniteRuntime) WithMgmtNet(n *clabtypes.MgmtNet) {
	c.mgmt = n
}

func (c *IgniteRuntime) CreateNet(ctx context.Context) error {
	return c.ctrRuntime.CreateNet(ctx)
}

func (c *IgniteRuntime) DeleteNet(ctx context.Context) error {
	return c.ctrRuntime.DeleteNet(ctx)
}

// PullImage pulls the provided image name if it does not exist.
// Ignite does ignore the pullPolicy though.
func (*IgniteRuntime) PullImage(
	_ context.Context,
	imageName string,
	_ clabtypes.PullPolicyValue,
) error {
	ociRef, err := meta.NewOCIImageRef(imageName)
	if err != nil {
		return fmt.Errorf("failed to parse OCI image ref %q: %s", imageName, err)
	}
	_, err = operations.FindOrImportImage(providers.Client, ociRef)
	if err != nil {
		return fmt.Errorf("failed to find OCI image ref %q: %s", ociRef, err)
	}

	return nil
}

// StartContainer starts a container with the provided node configuration.
// skipcq: GO-R1005
func (c *IgniteRuntime) StartContainer( //nolint: funlen
	ctx context.Context,
	_ string,
	node clabruntime.Node,
) (any, error) {
	vm := c.baseVM.DeepCopy()

	nodecfg := node.Config()

	// updating the node RAM if it's set
	if nodecfg.Memory != "" {
		ram, err := meta.NewSizeFromString(nodecfg.Memory)
		if err != nil {
			return nil, fmt.Errorf("failed to parse %q as memory value: %s", nodecfg.Memory, err)
		}
		vm.Spec.Memory = ram
	}

	ociRef, err := meta.NewOCIImageRef(nodecfg.Sandbox)
	if err != nil {
		return nil, fmt.Errorf("failed to parse OCI image ref %q: %s", nodecfg.Sandbox, err)
	}
	vm.Spec.Sandbox.OCI = ociRef

	ociRef, err = meta.NewOCIImageRef(nodecfg.Kernel)
	if err != nil {
		return nil, fmt.Errorf("failed to parse OCI image ref %q: %s", nodecfg.Kernel, err)
	}
	c.baseVM.Spec.Kernel.OCI = ociRef
	k, err := operations.FindOrImportKernel(providers.Client, ociRef)
	if err != nil {
		log.Error(err)
	}
	vm.SetKernel(k)

	ociRef, err = meta.NewOCIImageRef(nodecfg.Image)
	if err != nil {
		return nil, fmt.Errorf("failed to parse OCI image ref %q: %s", nodecfg.Image, err)
	}
	img, err := operations.FindOrImportImage(providers.Client, ociRef)
	if err != nil {
		return nil, fmt.Errorf("failed to find OCI image ref %q: %s", ociRef, err)
	}
	vm.SetImage(img)

	vm.Name = nodecfg.LongName
	vm.Labels = nodecfg.Labels
	metadata.SetNameAndUID(vm, providers.Client)

	var copyFiles []api.FileMapping
	for _, bind := range nodecfg.Binds {
		parts := strings.Split(bind, ":")
		if len(parts) < 2 {
			continue
		}
		copyFiles = append(copyFiles, api.FileMapping{
			HostPath: parts[0],
			VMPath:   parts[1],
		})
	}

	// Create udev rules to rename interfaces
	var extraIntfs []string
	var udevRules []string
	for _, ep := range node.GetEndpoints() {
		extraIntfs = append(extraIntfs, ep.GetIfaceName())
		udevRules = append(udevRules, fmt.Sprintf(udevRuleTemplate, ep.GetMac(), ep.GetIfaceName()))
	}

	udevFile, err := os.CreateTemp("/tmp", fmt.Sprintf("%s-udev", vm.Name))
	if err != nil {
		return nil, err
	}
	defer os.Remove(udevFile.Name())

	if _, err := udevFile.WriteString(strings.Join(udevRules, "\n") + "\n"); err != nil {
		return nil, err
	}
	if err := udevFile.Close(); err != nil {
		return nil, err
	}

	copyFiles = append(copyFiles, api.FileMapping{
		HostPath: udevFile.Name(),
		VMPath:   udevRulesPath,
	})

	vm.Spec.CopyFiles = copyFiles

	// Setting up env variables
	fcReqKey := igniteConstants.IGNITE_SANDBOX_ENV_VAR +
		"FIRECRACKER_GO_SDK_REQUEST_TIMEOUT_MILLISECONDS"
	fcInitKey := igniteConstants.IGNITE_SANDBOX_ENV_VAR +
		"FIRECRACKER_GO_SDK_INIT_TIMEOUT_SECONDS"
	vm.SetAnnotation(fcReqKey, "1000")
	vm.SetAnnotation(fcInitKey, "1")

	// Instructing ignite to connect extra interfaces as tc redirect
	for _, extraIntf := range extraIntfs {
		vm.SetAnnotation(igniteConstants.IGNITE_INTERFACE_ANNOTATION+extraIntf, "tc-redirect")
	}

	providers.Client.VMs().Set(vm)

	err = dmlegacy.AllocateAndPopulateOverlay(vm)
	if err != nil {
		log.Printf("Error AllocateAndPopulateOverlay: %s", err)
		return nil, err
	}

	vmChans, err := operations.StartVMNonBlocking(vm, c.config.Debug)
	if err != nil {
		return nil, err
	}

	nspath, err := c.ctrRuntime.GetNSPath(ctx, vm.PrefixedID())
	if err != nil {
		return nil, err
	}
	return vmChans, clabutils.LinkContainerNS(nspath, nodecfg.LongName)
}

func (*IgniteRuntime) CreateContainer(
	_ context.Context,
	node *clabtypes.NodeConfig,
) (string, error) {
	// this is a no-op
	return node.LongName, nil
}

func (*IgniteRuntime) PauseContainer(_ context.Context, cID string) error {
	pid, err := clabutils.ContainerNSToPID(cID)
	if err != nil {
		return err
	}

	return clabutils.PauseProcessGroup(pid)
}

func (*IgniteRuntime) UnpauseContainer(_ context.Context, cID string) error {
	pid, err := clabutils.ContainerNSToPID(cID)
	if err != nil {
		return err
	}

	return clabutils.UnpauseProcessGroup(pid)
}

func (*IgniteRuntime) StopContainer(_ context.Context, _ string) error {
	// this is a no-op, only used by ceos at this stage
	return nil
}

func (c *IgniteRuntime) ListContainers(
	_ context.Context,
	gfilters []*clabtypes.GenericFilter,
) ([]clabruntime.GenericContainer, error) {
	var result []clabruntime.GenericContainer

	var metaFilters []string
	for _, gf := range gfilters {
		if gf.FilterType == "label" && gf.Operator == "=" {
			metaFilters = append(metaFilters, fmt.Sprintf(
				"{{.ObjectMeta.Labels.%s}}=%s", gf.Field, gf.Match))
		} else if gf.FilterType == "name" {
			metaFilters = append(metaFilters, fmt.Sprintf("{{.ObjectMeta.Name}}=%s", gf.Match))
		}
	}

	allVMs, err := providers.Client.VMs().FindAll(filter.NewVMFilterAll("", true))
	if err != nil {
		return result, fmt.Errorf("failed to list all VMs: %s", err)
	}

	if len(metaFilters) < 1 {
		return c.produceGenericContainerList(allVMs)
	}

	metaFilter := strings.Join(metaFilters, ",")
	filters, err := filter.GenerateMultipleMetadataFiltering(metaFilter)
	if err != nil {
		return result, fmt.Errorf("failed to generate filters: %s", err)
	}

	var filteredVMs []*api.VM
	for _, vm := range allVMs {
		isExpected, err := filters.AreExpected(vm)
		if err != nil {
			continue
		}
		if isExpected {
			filteredVMs = append(filteredVMs, vm)
		}
	}

	return c.produceGenericContainerList(filteredVMs)
}

func (c *IgniteRuntime) GetContainer(
	_ context.Context,
	containerID string,
) (*clabruntime.GenericContainer, error) {
	var result *clabruntime.GenericContainer
	vm, err := providers.Client.VMs().Find(filter.NewVMFilter(containerID))
	if err != nil {
		return result, err
	}

	genericCtrs, err := c.produceGenericContainerList([]*api.VM{vm})
	if err != nil {
		return result, err
	}
	if len(genericCtrs) != 1 {
		return result, fmt.Errorf("unexpected number of matched containers %d", len(genericCtrs))
	}

	return &genericCtrs[0], nil
}

// Transform docker-specific to generic container format.
func (ir *IgniteRuntime) produceGenericContainerList(
	input []*api.VM,
) ([]clabruntime.GenericContainer, error) {
	var result []clabruntime.GenericContainer

	for _, i := range input {
		ctr := clabruntime.GenericContainer{
			Names:           []string{i.Name},
			ID:              i.GetUID().String(),
			ShortID:         i.PrefixedID(),
			Labels:          i.Labels,
			Image:           i.Spec.Image.OCI.Normalized(),
			NetworkSettings: clabruntime.GenericMgmtIPs{},
		}
		ctr.SetRuntime(ir)

		if i.Status.Runtime != nil && i.Status.Runtime.ID != "" && len(i.Status.Runtime.ID) > 12 {
			ctr.ShortID = i.Status.Runtime.ID[:12]
		}

		if i.Status.Running {
			ctr.State = "running"
		}

		for _, addr := range i.Status.Network.IPAddresses {
			ctr.NetworkSettings.IPv4addr = addr.String()
			ctr.NetworkSettings.IPv4pLen = 24

			break
		}

		result = append(result, ctr)
	}

	return result, nil
}

func (c *IgniteRuntime) GetNSPath(ctx context.Context, vmName string) (string, error) {
	vm, err := providers.Client.VMs().Find(filter.NewVMFilter(vmName))
	if err != nil {
		return "", err
	}
	return c.ctrRuntime.GetNSPath(ctx, vm.PrefixedID())
}

func (*IgniteRuntime) Exec(
	_ context.Context,
	_ string,
	_ *clabexec.ExecCmd,
) (*clabexec.ExecResult, error) {
	log.Infof("Exec is not yet implemented for Ignite runtime")
	return nil, nil
}

func (*IgniteRuntime) ExecNotWait(_ context.Context, _ string, _ *clabexec.ExecCmd) error {
	log.Infof("ExecNotWait is not yet implemented for Ignite runtime")
	return nil
}

func (c *IgniteRuntime) DeleteContainer(ctx context.Context, containerID string) error {
	vm, err := providers.Client.VMs().Find(filter.NewVMFilter(containerID))
	if err != nil {
		return err
	}

	err = operations.DeleteVM(providers.Client, vm)
	if err != nil {
		// Failed ignite VMs may not be able to delete the underlying containers
		// due to device-mapper being busy (container may be running but VM is not)
		// In order to work around that, we delete the runtime containers first
		// this will clean up any device-mapper files and ensure DeleteVM succeeds
		gFilter := []*clabtypes.GenericFilter{
			{FilterType: "label", Field: "ignite.name", Operator: "=", Match: containerID},
		}
		runtimeCtrs, err := c.ctrRuntime.ListContainers(ctx, gFilter)
		if err != nil {
			return fmt.Errorf("failed to list runtime containers: %s", err)
		}
		if len(runtimeCtrs) == 1 {
			runtimeCtr := runtimeCtrs[0]
			if err := c.ctrRuntime.DeleteContainer(ctx, runtimeCtr.ID); err != nil {
				return fmt.Errorf("failed to delete runtime container: %s", err)
			}
		}
		return operations.DeleteVM(providers.Client, vm)
	}

	return nil
}

// GetHostsPath returns fs path to a file which is mounted as /etc/hosts into a given container
// no-op for ignite.
func (*IgniteRuntime) GetHostsPath(context.Context, string) (string, error) {
	return "", nil
}

// GetContainerStatus retrieves the ContainerStatus of the named container.
func (*IgniteRuntime) GetContainerStatus(
	_ context.Context,
	containerID string,
) clabruntime.ContainerStatus {
	vm, err := providers.Client.VMs().Find(filter.NewVMFilter(containerID))
	if err != nil {
		return clabruntime.NotFound
	}
	if vm.Status.Running {
		return clabruntime.Running
	}
	return clabruntime.Stopped
}

// IsHealthy returns true is the container is reported as being healthy, false otherwise.
func (*IgniteRuntime) IsHealthy(_ context.Context, _ string) (bool, error) {
	log.Errorf("function GetContainerHealth(...) not implemented in the Containerlab IgniteRuntime")
	return true, nil
}

func (*IgniteRuntime) WriteToStdinNoWait(_ context.Context, cID string, data []byte) error {
	log.Infof("WriteToStdinNoWait is not yet implemented for Ignite runtime")
	return nil
}

func (*IgniteRuntime) CheckConnection(_ context.Context) error {
	// For now, we only check that KVM path exists and assume Ignite works otherwise
	if _, err := os.Stat(kvmPath); err != nil {
		return fmt.Errorf("cannot find %q: %s", kvmPath, err)
	}

	return nil
}

func (*IgniteRuntime) GetRuntimeSocket() (string, error) {
	return "", fmt.Errorf("GetRuntimeSocket() is unimplemented for ignite runtime")
}

func (*IgniteRuntime) GetCooCBindMounts() clabtypes.Binds {
	return nil
}

func (*IgniteRuntime) StreamLogs(ctx context.Context, containerName string) (io.ReadCloser, error) {
	return nil, fmt.Errorf("StreamLogs not implemented for Ignite runtime")
}

func (*IgniteRuntime) StreamEvents(
	context.Context,
	clabruntime.EventStreamOptions,
) (<-chan clabruntime.ContainerEvent, <-chan error, error) {
	return nil, nil, fmt.Errorf("StreamEvents is not implemented for Ignite runtime")
<<<<<<< HEAD
}

<<<<<<< HEAD
func (*IgniteRuntime) InspectImage(ctx context.Context, imageName string) (*runtime.ImageInspect, error) {
=======
func (*IgniteRuntime) InspectImage(
	ctx context.Context,
	imageName string,
) (*runtime.ImageInspect, error) {
>>>>>>> ab8d49f22 (fix lint)
	return nil, fmt.Errorf("InspectImage not implemented for Ignite runtime")
=======
>>>>>>> 1469eeed
}<|MERGE_RESOLUTION|>--- conflicted
+++ resolved
@@ -530,18 +530,10 @@
 	clabruntime.EventStreamOptions,
 ) (<-chan clabruntime.ContainerEvent, <-chan error, error) {
 	return nil, nil, fmt.Errorf("StreamEvents is not implemented for Ignite runtime")
-<<<<<<< HEAD
-}
-
-<<<<<<< HEAD
-func (*IgniteRuntime) InspectImage(ctx context.Context, imageName string) (*runtime.ImageInspect, error) {
-=======
+}
 func (*IgniteRuntime) InspectImage(
 	ctx context.Context,
 	imageName string,
 ) (*runtime.ImageInspect, error) {
->>>>>>> ab8d49f22 (fix lint)
 	return nil, fmt.Errorf("InspectImage not implemented for Ignite runtime")
-=======
->>>>>>> 1469eeed
-}+}
