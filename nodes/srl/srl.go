// Copyright 2020 Nokia
// Licensed under the BSD 3-Clause License.
// SPDX-License-Identifier: BSD-3-Clause

package srl

import (
	"bytes"
	"context"
	"embed"
	"fmt"
	"os"
	"path"
	"path/filepath"
	"regexp"
	"strings"
	"text/template"
	"time"

	"github.com/hairyhenderson/gomplate/v3"
	"github.com/hairyhenderson/gomplate/v3/data"
	"github.com/pkg/errors"
	log "github.com/sirupsen/logrus"
	"golang.org/x/crypto/ssh"
	"golang.org/x/mod/semver"

	"github.com/srl-labs/containerlab/cert"
	"github.com/srl-labs/containerlab/clab/exec"
	"github.com/srl-labs/containerlab/links"
	"github.com/srl-labs/containerlab/nodes"
	"github.com/srl-labs/containerlab/types"
	"github.com/srl-labs/containerlab/utils"
)

const (
	srlDefaultType = "ixrd2"

	readyTimeout = time.Minute * 2 // max wait time for node to boot
	retryTimer   = time.Second
	// additional config that clab adds on top of the factory config.
	srlConfigCmdsTpl = `set / system tls server-profile clab-profile
set / system tls server-profile clab-profile key "{{ .TLSKey }}"
set / system tls server-profile clab-profile certificate "{{ .TLSCert }}"
{{- if .TLSAnchor }}
set / system tls server-profile clab-profile authenticate-client true
set / system tls server-profile clab-profile trust-anchor "{{ .TLSAnchor }}"
{{- else }}
set / system tls server-profile clab-profile authenticate-client false
{{- end }}
set / system gnmi-server admin-state enable network-instance mgmt admin-state enable tls-profile clab-profile
set / system gnmi-server rate-limit 65000
set / system gnmi-server trace-options [ request response common ]
set / system gnmi-server unix-socket admin-state enable
set / system json-rpc-server admin-state enable network-instance mgmt http admin-state enable
set / system json-rpc-server admin-state enable network-instance mgmt https admin-state enable tls-profile clab-profile
set / system snmp community public
set / system snmp network-instance mgmt
set / system snmp network-instance mgmt admin-state enable
set / system lldp admin-state enable
set / system aaa authentication idle-timeout 7200
{{- /* enabling interfaces referenced as endpoints for a node (both e1-2 and e1-3-1 notations) */}}
{{- range $epName, $ep := .IFaces }}
set / interface ethernet-{{ $ep.Slot }}/{{ $ep.Port }} admin-state enable
  {{- if ne $ep.Mtu 0 }}
set / interface ethernet-{{ $ep.Slot }}/{{ $ep.Port }} mtu {{ $ep.Mtu }}
  {{- end }}
<<<<<<< HEAD
  {{- if ne $ep.BreakoutNo  "" }}
set / interface ethernet-{{ $ep.Slot }}/{{ $ep.Port }} breakout-mode num-channels 4 channel-speed 25G
set / interface ethernet-{{ $ep.Slot }}/{{ $ep.Port }}/{{ $ep.BreakoutNo }} admin-state enable
  {{- end }}
=======
{{ end -}}
{{- if .SSHPubKeys }}
set / system aaa authentication linuxadmin-user ssh-key [ {{ .SSHPubKeys }} ]
set / system aaa authentication admin-user ssh-key [ {{ .SSHPubKeys }} ]
>>>>>>> 910b6e6d
{{- end }}
set / system banner login-banner "{{ .Banner }}"
commit save`
)

var (
	KindNames = []string{"srl", "nokia_srlinux"}
	srlSysctl = map[string]string{
		"net.ipv4.ip_forward":              "0",
		"net.ipv6.conf.all.disable_ipv6":   "0",
		"net.ipv6.conf.all.accept_dad":     "0",
		"net.ipv6.conf.default.accept_dad": "0",
		"net.ipv6.conf.all.autoconf":       "0",
		"net.ipv6.conf.default.autoconf":   "0",
	}
	defaultCredentials = nodes.NewCredentials("admin", "NokiaSrl1!")

	srlTypes = map[string]string{
		"ixrd1":  "7220IXRD1.yml",
		"ixrd2":  "7220IXRD2.yml",
		"ixrd3":  "7220IXRD3.yml",
		"ixrd2l": "7220IXRD2L.yml",
		"ixrd3l": "7220IXRD3L.yml",
		"ixrd4":  "7220IXRD4.yml",
		"ixrd5":  "7220IXRD5.yml",
		"ixrd5t": "7220IXRD5T.yml",
		"ixrh2":  "7220IXRH2.yml",
		"ixrh3":  "7220IXRH3.yml",
		"ixrh4":  "7220IXRH4.yml",
		"ixr6":   "7250IXR6.yml",
		"ixr6e":  "7250IXR6e.yml",
		"ixr10":  "7250IXR10.yml",
		"ixr10e": "7250IXR10e.yml",
		"fiji":   "fiji.yml",
	}

	srlEnv = map[string]string{"SRLINUX": "1"}

	//go:embed topology/*
	topologies embed.FS

	saveCmd          = `/opt/srlinux/bin/sr_cli -d "tools system configuration save"`
	mgmtServerRdyCmd = `/opt/srlinux/bin/sr_cli -d "info from state system app-management application mgmt_server state | grep running"`
	// readyForConfigCmd checks the output of a file on srlinux which will be populated once the mgmt server is ready to accept config.
	readyForConfigCmd = "cat /etc/opt/srlinux/devices/app_ephemeral.mgmt_server.ready_for_config"

	srlCfgTpl, _ = template.New("srl-tls-profile").
			Funcs(gomplate.CreateFuncs(context.Background(), new(data.Data))).
			Parse(srlConfigCmdsTpl)

	requiredKernelVersion = &utils.KernelVersion{
		Major:    4,
		Minor:    10,
		Revision: 0,
	}
)

// Register registers the node in the NodeRegistry.
func Register(r *nodes.NodeRegistry) {
	r.Register(KindNames, func() nodes.Node {
		return new(srl)
	}, defaultCredentials)
}

type srl struct {
	nodes.DefaultNode
	// startup-config passed as a path to a file with CLI instructions will be read into this byte slice
	startupCliCfg []byte

	// Params provided in Pre-Deploy, that srl uses in Post-Deploy phase
	// to generate certificates
	cert         *cert.Cert
	topologyName string
	// SSH public keys extracted from the clab host
	sshPubKeys []ssh.PublicKey
	// software version SR Linux node runs
	swVersion *SrlVersion
}

func (s *srl) Init(cfg *types.NodeConfig, opts ...nodes.NodeOption) error {
	// Init DefaultNode
	s.DefaultNode = *nodes.NewDefaultNode(s)
	// set virtualization requirement
	s.HostRequirements.SSSE3 = true
	s.HostRequirements.MinVCPU = 2
	s.HostRequirements.MinVCPUFailAction = types.FailBehaviourError
	s.HostRequirements.MinAvailMemoryGb = 2
	s.HostRequirements.MinAvailMemoryGbFailAction = types.FailBehaviourLog

	s.Cfg = cfg

	// force cert generation for SR Linux nodes
	if s.Cfg.Certificate == nil {
		s.Cfg.Certificate = &types.CertificateConfig{
			Issue: true,
		}
	}

	for _, o := range opts {
		o(s)
	}

	if s.Cfg.NodeType == "" {
		s.Cfg.NodeType = srlDefaultType
	}

	if _, found := srlTypes[s.Cfg.NodeType]; !found {
		keys := make([]string, 0, len(srlTypes))
		for key := range srlTypes {
			keys = append(keys, key)
		}
		return fmt.Errorf("wrong node type. '%s' doesn't exist. should be any of %s",
			s.Cfg.NodeType, strings.Join(keys, ", "))
	}

	if s.Cfg.Cmd == "" {
		// set default Cmd if it was not provided by a user
		// the additional touch is needed to support non docker runtimes
		s.Cfg.Cmd = "sudo bash -c 'touch /.dockerenv && /opt/srlinux/bin/sr_linux'"
	}

	s.Cfg.Env = utils.MergeStringMaps(srlEnv, s.Cfg.Env)

	// if user was not initialized to a value, use root
	if s.Cfg.User == "" {
		s.Cfg.User = "0:0"
	}
	for k, v := range srlSysctl {
		s.Cfg.Sysctls[k] = v
	}

	if s.Cfg.License != "" {
		// we mount a fixed path node.Labdir/license.key as the license referenced in topo file will be copied to that path
		s.Cfg.Binds = append(s.Cfg.Binds, fmt.Sprint(
			filepath.Join(s.Cfg.LabDir, "license.key"), ":/opt/srlinux/etc/license.key:ro"))
	}

	// mount config directory
	cfgPath := filepath.Join(s.Cfg.LabDir, "config")
	s.Cfg.Binds = append(s.Cfg.Binds, fmt.Sprint(cfgPath, ":/etc/opt/srlinux/:rw"))

	// mount srlinux topology
	topoPath := filepath.Join(s.Cfg.LabDir, "topology.yml")
	s.Cfg.Binds = append(s.Cfg.Binds, fmt.Sprint(topoPath, ":/tmp/topology.yml:ro"))

	return nil
}

func (s *srl) PreDeploy(_ context.Context, params *nodes.PreDeployParams) error {
	utils.CreateDirectory(s.Cfg.LabDir, 0777)

	// Create appmgr subdir for agent specs and copy files, if needed
	if s.Cfg.Extras != nil && len(s.Cfg.Extras.SRLAgents) != 0 {
		agents := s.Cfg.Extras.SRLAgents

		appmgr := filepath.Join(s.Cfg.LabDir, "config", "appmgr")
		utils.CreateDirectory(appmgr, 0777)

		// process extras -> agents configurations
		for _, fullpath := range agents {
			basename := filepath.Base(fullpath)
			// if it is a url extract filename from url or content-disposition header
			if utils.IsHttpUri(fullpath) {
				basename = utils.FilenameForURL(fullpath)
			}
			// enforce yml extension
			if ext := filepath.Ext(basename); !(ext == ".yml" || ext == ".yaml") {
				basename = basename + ".yml"
			}

			dst := filepath.Join(appmgr, basename)
			if err := utils.CopyFile(fullpath, dst, 0644); err != nil {
				return fmt.Errorf("agent copy src %s -> dst %s failed %v", fullpath, dst, err)
			}
		}
	}

	// mount authorized_keys file to enable passwordless login
	authzKeysPath := params.TopoPaths.AuthorizedKeysFilename()
	if utils.FileExists(authzKeysPath) {
		s.Cfg.Binds = append(s.Cfg.Binds,
			fmt.Sprint(authzKeysPath, ":/root/.ssh/authorized_keys:ro"),
			fmt.Sprint(authzKeysPath, ":/home/linuxadmin/.ssh/authorized_keys:ro"),
			fmt.Sprint(authzKeysPath, ":/home/admin/.ssh/authorized_keys:ro"),
		)
	}

	// store provided pubkeys
	s.sshPubKeys = params.SSHPubKeys

	// store the certificate-related parameters
	// for cert generation to happen in Post-Deploy phase with mgmt IPs as SANs
	s.cert = params.Cert
	s.topologyName = params.TopologyName

	return s.createSRLFiles()
}

func (s *srl) PostDeploy(ctx context.Context, params *nodes.PostDeployParams) error {
	log.Infof("Running postdeploy actions for Nokia SR Linux '%s' node", s.Cfg.ShortName)

	// add the ips as SANs
	for _, ip := range []string{s.Cfg.MgmtIPv4Address, s.Cfg.MgmtIPv6Address} {
		if ip != "" {
			s.Cfg.SANs = append(s.Cfg.SANs, ip)
		}
	}

	// generate the certificate
	certificate, err := s.LoadOrGenerateCertificate(s.cert, s.topologyName)
	if err != nil {
		return err
	}

	// set the certificate data
	s.Config().TLSCert = string(certificate.Cert)
	s.Config().TLSKey = string(certificate.Key)

	// Populate /etc/hosts for service discovery on mgmt interface
	if err := s.populateHosts(ctx, params.Nodes); err != nil {
		log.Warnf("Unable to populate hosts for node %q: %v", s.Cfg.ShortName, err)
	}

	// start waiting for initial commit and mgmt server ready
	if err := s.Ready(ctx); err != nil {
		return err
	}

	s.swVersion, err = s.RunningVersion(ctx)
	if err != nil {
		return err
	}

	// return if config file is found in the lab directory.
	// This can be either if the startup-config has been mounted by that path
	// or the config has been previously generated and saved
	if utils.FileExists(filepath.Join(s.Cfg.LabDir, "config", "config.json")) {
		return nil
	}

	if err := s.addDefaultConfig(ctx); err != nil {
		return err
	}

	if err := s.addOverlayCLIConfig(ctx); err != nil {
		return err
	}

	return s.generateCheckpoint(ctx)
}

func (s *srl) SaveConfig(ctx context.Context) error {
	cmd, _ := exec.NewExecCmdFromString(saveCmd)
	execResult, err := s.RunExec(ctx, cmd)
	if err != nil {
		return fmt.Errorf("%s: failed to execute cmd: %v", s.Cfg.ShortName, err)
	}

	if len(execResult.GetStdErrString()) > 0 {
		return fmt.Errorf("%s errors: %s", s.Cfg.ShortName, execResult.GetStdErrString())
	}

	log.Infof("saved SR Linux configuration from %s node. Output:\n%s", s.Cfg.ShortName, execResult.GetStdOutString())

	return nil
}

// Ready returns when the node boot sequence reached the stage when it is ready to accept config commands
// returns an error if not ready by the expiry of the timer readyTimeout.
func (s *srl) Ready(ctx context.Context) error {
	ctx, cancel := context.WithTimeout(ctx, readyTimeout)
	defer cancel()
	var err error

	log.Debugf("Waiting for SR Linux node %q to boot...", s.Cfg.ShortName)
	for {
		select {
		case <-ctx.Done():
			return fmt.Errorf("timed out waiting for SR Linux node %s to boot: %v", s.Cfg.ShortName, err)
		default:
			// two commands are checked, first if the mgmt_server is running
			cmd, _ := exec.NewExecCmdFromString(mgmtServerRdyCmd)
			execResult, err := s.RunExec(ctx, cmd)
			if err != nil || (execResult != nil && execResult.GetReturnCode() != 0) {
				logMsg := "mgmt_server status check failed"

				if err != nil {
					logMsg += fmt.Sprintf(" error: %v", err)
				}

				if execResult.GetReturnCode() != 0 {
					logMsg += fmt.Sprintf(", output: \n%s", execResult)
				}

				log.Debug(logMsg)
				time.Sleep(retryTimer)

				continue
			}

			if len(execResult.GetStdErrString()) != 0 {
				log.Debugf("error during checking SR Linux boot status: %s", execResult.GetStdErrString())
				time.Sleep(retryTimer)
				continue
			}

			if !strings.Contains(execResult.GetStdOutString(), "running") {
				time.Sleep(retryTimer)
				continue
			}

			// once mgmt server is running, we need to check if it is ready to accept configuration commands
			// this is done with checking readyForConfigCmd
			cmd, _ = exec.NewExecCmdFromString(readyForConfigCmd)
			execResult, err = s.RunExec(ctx, cmd)
			if err != nil {
				log.Debugf("error during readyForConfigCmd execution: %s", err)
				time.Sleep(retryTimer)
				continue
			}

			if len(execResult.GetStdErrString()) != 0 {
				log.Debugf("readyForConfigCmd stderr: %s", string(execResult.GetStdErrString()))
				time.Sleep(retryTimer)
				continue
			}

			if !strings.Contains(execResult.GetStdOutString(), "loaded initial configuration") {
				log.Debugf("Management server readiness files doesn't contain the marker string %s", execResult.GetStdOutString())
				time.Sleep(retryTimer)
				continue
			}

			log.Debugf("Node %s is ready to accept configs", s.Cfg.ShortName)

			return nil
		}
	}
}

// checkKernelVersion emits a warning if the present kernel version is lower than the required one.
func (*srl) checkKernelVersion() error {
	// retrieve running kernel version
	kv, err := utils.GetKernelVersion()
	if err != nil {
		return err
	}

	// do the comparison
	if !kv.GreaterOrEqual(requiredKernelVersion) {
		log.Infof("Nokia SR Linux v23.3.1+ requires a kernel version greater than %s. Detected kernel version: %s", requiredKernelVersion, kv)
	}
	return nil
}

func (s *srl) CheckDeploymentConditions(ctx context.Context) error {
	// perform the srl specific kernel version check
	err := s.checkKernelVersion()
	if err != nil {
		return err
	}

	return s.DefaultNode.CheckDeploymentConditions(ctx)
}

func (s *srl) createSRLFiles() error {
	log.Debugf("Creating directory structure for SRL container: %s", s.Cfg.ShortName)
	var src string
	var dst string

	if s.Cfg.License != "" {
		// copy license file to node specific directory in lab
		src = s.Cfg.License
		dst = filepath.Join(s.Cfg.LabDir, "license.key")
		if err := utils.CopyFile(src, dst, 0644); err != nil {
			return fmt.Errorf("CopyFile src %s -> dst %s failed %v", src, dst, err)
		}
		log.Debugf("CopyFile src %s -> dst %s succeeded", src, dst)
	}

	// generate SRL topology file, including base MAC
	err := generateSRLTopologyFile(s.Cfg)
	if err != nil {
		return err
	}

	utils.CreateDirectory(path.Join(s.Cfg.LabDir, "config"), 0777)

	// generate a startup config file
	// if the node has a `startup-config:` statement, the file specified in that section
	// will be used as a template in GenerateConfig()
	if s.Cfg.StartupConfig != "" {
		dst = filepath.Join(s.Cfg.LabDir, "config", "config.json")

		log.Debugf("Reading startup-config %s", s.Cfg.StartupConfig)

		c, err := os.ReadFile(s.Cfg.StartupConfig)
		if err != nil {
			return err
		}

		// Determine if startup-config is a JSON file
		// Get slice of data with optional leading whitespace removed.
		// See RFC 7159, Section 2 for the definition of JSON whitespace.
		x := bytes.TrimLeft(c, " \t\r\n")
		isJSON := len(x) > 0 && x[0] == '{'
		if !isJSON {
			log.Debugf("startup-config passed to %s is in the CLI format. Will apply it in post-deploy stage",
				s.Cfg.ShortName)

			s.startupCliCfg = c

			// no need to generate and mount startup-config passed in a CLI format
			// as we will apply it over the top of a default config in the post deploy stage
			return nil
		}

		cfgTemplate := string(c)

		err = s.GenerateConfig(dst, cfgTemplate)
		if err != nil {
			log.Errorf("node=%s, failed to generate config: %v", s.Cfg.ShortName, err)
		}
	}

	return err
}

func generateSRLTopologyFile(cfg *types.NodeConfig) error {
	dst := filepath.Join(cfg.LabDir, "topology.yml")

	tpl, err := template.ParseFS(topologies, "topology/"+srlTypes[cfg.NodeType])
	if err != nil {
		return errors.Wrap(err, "failed to get srl topology file")
	}

	mac := genMac(cfg)

	log.Debug(mac, dst)

	f, err := os.Create(dst)
	if err != nil {
		return err
	}

	if err := tpl.Execute(f, mac); err != nil {
		return err
	}

	return f.Close()
}

// srlTemplateData top level data struct
type srlTemplateData struct {
	TLSKey    string
	TLSCert   string
	TLSAnchor string
	Banner    string
	IFaces    map[string]tplIFace
}

// tplIFace template interface struct
type tplIFace struct {
	Slot       string
	Port       string
	BreakoutNo string
	Mtu        int
}

// addDefaultConfig adds srl default configuration such as tls certs, gnmi/json-rpc, login-banner.
func (n *srl) addDefaultConfig(ctx context.Context) error {
	b, err := n.banner()
	if err != nil {
		return err
	}

	// struct that holds data used in templating of the default config snippet
<<<<<<< HEAD
	tplData := srlTemplateData{
		TLSKey:    s.Cfg.TLSKey,
		TLSCert:   s.Cfg.TLSCert,
		TLSAnchor: s.Cfg.TLSAnchor,
		Banner:    b,
		IFaces:    map[string]tplIFace{},
	}

	// prepare the endpoints
	for _, e := range s.Endpoints {
		ifName := e.GetIfaceName()
		// split the interface identifier into their parts
		ifNameParts := strings.SplitN(strings.TrimLeft(ifName, "e"), "-", 3)

		// create a template interface struct
		iface := tplIFace{
			Slot: ifNameParts[0],
			Port: ifNameParts[1],
		}
		// if it is a breakout port add the breakout identifier
		if len(ifNameParts) == 3 {
			iface.BreakoutNo = ifNameParts[2]
		}
=======
	tplData := struct {
		*types.NodeConfig
		Banner     string
		SSHPubKeys string
	}{
		n.Cfg,
		b,
		"",
	}

	n.filterSSHPubKeys()

	// in srlinux >= v23.10+ linuxadmin and admin user ssh keys can only be configured via the cli
	// so we add the keys to the template data for rendering.
	if semver.Compare(n.swVersion.String(), "v23.10") >= 0 || n.swVersion.major == "0" {
		tplData.SSHPubKeys = catenateKeys(n.sshPubKeys)
	}
>>>>>>> 910b6e6d

		// for MACVlan interfaces we need to figure out the parent interface MTU
		// and specifically define it in the config
		//
		// via the endpoint we acquire the link, and check if the link is of type LinkMacVlan
		// if so cast it and get the parent Interface MTU and finally set that for the interface
		if link, ok := e.GetLink().(*links.LinkMacVlan); ok {
			mtu, err := link.GetParentInterfaceMtu()
			if err != nil {
				return err
			}
			iface.Mtu = mtu
		}

		// add the template interface definition to the template data
		tplData.IFaces[ifName] = iface
	}

	buf := new(bytes.Buffer)
	err = srlCfgTpl.Execute(buf, tplData)
	if err != nil {
		return err
	}

	log.Debugf("Node %q additional config:\n%s", n.Cfg.ShortName, buf.String())

	execCmd := exec.NewExecCmdFromSlice([]string{
		"bash", "-c",
		fmt.Sprintf("echo '%s' > /tmp/clab-config", buf.String()),
	})
	_, err = n.RunExec(ctx, execCmd)
	if err != nil {
		return err
	}

	cmd, err := exec.NewExecCmdFromString(`bash -c "/opt/srlinux/bin/sr_cli -ed < /tmp/clab-config"`)
	if err != nil {
		return err
	}

	execResult, err := n.RunExec(ctx, cmd)
	if err != nil {
		return err
	}

	log.Debugf("node %s. stdout: %s, stderr: %s", n.Cfg.ShortName, execResult.GetStdOutString(), execResult.GetStdErrString())

	return nil
}

// addOverlayCLIConfig adds CLI formatted config that is read out of a file provided via startup-config directive.
func (s *srl) addOverlayCLIConfig(ctx context.Context) error {
	cfgStr := string(s.startupCliCfg)

	log.Debugf("Node %q additional config from startup-config file %s:\n%s", s.Cfg.ShortName, s.Cfg.StartupConfig, cfgStr)

	cmd := exec.NewExecCmdFromSlice([]string{
		"bash", "-c",
		fmt.Sprintf("echo '%s' > /tmp/clab-config", cfgStr),
	})
	_, err := s.RunExec(ctx, cmd)
	if err != nil {
		return err
	}

	cmd, _ = exec.NewExecCmdFromString(`bash -c "/opt/srlinux/bin/sr_cli -ed --post 'commit save' < tmp/clab-config"`)
	execResult, err := s.RunExec(ctx, cmd)
	if err != nil {
		return err
	}

	if len(execResult.GetStdErrString()) != 0 {
		return fmt.Errorf("%w:%s", nodes.ErrCommandExecError, execResult.GetStdErrString())
	}

	log.Debugf("node %s. stdout: %s, stderr: %s", s.Cfg.ShortName, execResult.GetStdOutString(), execResult.GetStdErrString())

	return nil
}

func (s *srl) generateCheckpoint(ctx context.Context) error {
	cmd, err := exec.NewExecCmdFromString(`bash -c '/opt/srlinux/bin/sr_cli /tools system configuration generate-checkpoint name clab-initial comment \"set by containerlab\"'`)
	if err != nil {
		return err
	}

	execResult, err := s.RunExec(ctx, cmd)
	if err != nil {
		return err
	}

	if len(execResult.GetStdErrString()) != 0 {
		return fmt.Errorf("%w:%s", nodes.ErrCommandExecError, execResult.GetStdErrString())
	}

	log.Debugf("node %s. stdout: %s, stderr: %s", s.Cfg.ShortName, execResult.GetStdOutString(), execResult.GetStdErrString())

	return nil
}

// populateHosts adds container hostnames for other nodes of a lab to SR Linux /etc/hosts file
// to mitigate the fact that srlinux uses non default netns for management and thus
// can't leverage docker DNS service.
func (s *srl) populateHosts(ctx context.Context, nodes map[string]nodes.Node) error {
	hosts, err := s.Runtime.GetHostsPath(ctx, s.Cfg.LongName)
	if err != nil {
		log.Warnf("Unable to locate /etc/hosts file for srl node %v: %v", s.Cfg.ShortName, err)
		return err
	}
	var entriesv4, entriesv6 bytes.Buffer
	const (
		v4Prefix = "###### CLAB-v4-START ######"
		v4Suffix = "###### CLAB-v4-END ######"
		v6Prefix = "###### CLAB-v6-START ######"
		v6Suffix = "###### CLAB-v6-END ######"
	)
	fmt.Fprintf(&entriesv4, "\n%s\n", v4Prefix)
	fmt.Fprintf(&entriesv6, "\n%s\n", v6Prefix)
	for node, params := range nodes {
		if v4 := params.Config().MgmtIPv4Address; v4 != "" {
			fmt.Fprintf(&entriesv4, "%s\t%s\n", v4, node)
		}
		if v6 := params.Config().MgmtIPv6Address; v6 != "" {
			fmt.Fprintf(&entriesv6, "%s\t%s\n", v6, node)
		}
	}
	fmt.Fprintf(&entriesv4, "%s\n", v4Suffix)
	fmt.Fprintf(&entriesv6, "%s\n", v6Suffix)

	file, err := os.OpenFile(hosts, os.O_APPEND|os.O_WRONLY, 0666) // skipcq: GSC-G302
	if err != nil {
		log.Warnf("Unable to open /etc/hosts file for srl node %v: %v", s.Cfg.ShortName, err)
		return err
	}

	_, err = file.Write(entriesv4.Bytes())
	if err != nil {
		return err
	}
	_, err = file.Write(entriesv6.Bytes())
	if err != nil {
		return err
	}

	return file.Close()
}

// CheckInterfaceName checks if a name of the interface referenced in the topology file correct.
func (s *srl) CheckInterfaceName() error {
	// allow eX-X-X and mgmt0 interface names
	ifRe := regexp.MustCompile(`e\d+-\d+(-\d+)?|mgmt0`)
	nm := strings.ToLower(s.Cfg.NetworkMode)

	for _, e := range s.Endpoints {
		if !ifRe.MatchString(e.GetIfaceName()) {
			return fmt.Errorf("nokia sr linux interface name %q doesn't match the required pattern. SR Linux interfaces should be named as e1-1 or e1-1-1", e.GetIfaceName())
		}

		if e.GetIfaceName() == "mgmt0" && nm != "none" {
			return fmt.Errorf("mgmt0 interface name is not allowed for %s node when network mode is not set to none", s.Cfg.ShortName)
		}
	}

	return nil
}<|MERGE_RESOLUTION|>--- conflicted
+++ resolved
@@ -64,17 +64,16 @@
   {{- if ne $ep.Mtu 0 }}
 set / interface ethernet-{{ $ep.Slot }}/{{ $ep.Port }} mtu {{ $ep.Mtu }}
   {{- end }}
-<<<<<<< HEAD
+
   {{- if ne $ep.BreakoutNo  "" }}
 set / interface ethernet-{{ $ep.Slot }}/{{ $ep.Port }} breakout-mode num-channels 4 channel-speed 25G
 set / interface ethernet-{{ $ep.Slot }}/{{ $ep.Port }}/{{ $ep.BreakoutNo }} admin-state enable
   {{- end }}
-=======
+
 {{ end -}}
 {{- if .SSHPubKeys }}
 set / system aaa authentication linuxadmin-user ssh-key [ {{ .SSHPubKeys }} ]
 set / system aaa authentication admin-user ssh-key [ {{ .SSHPubKeys }} ]
->>>>>>> 910b6e6d
 {{- end }}
 set / system banner login-banner "{{ .Banner }}"
 commit save`
@@ -529,11 +528,12 @@
 
 // srlTemplateData top level data struct
 type srlTemplateData struct {
-	TLSKey    string
-	TLSCert   string
-	TLSAnchor string
-	Banner    string
-	IFaces    map[string]tplIFace
+	TLSKey     string
+	TLSCert    string
+	TLSAnchor  string
+	Banner     string
+	IFaces     map[string]tplIFace
+	SSHPubKeys string
 }
 
 // tplIFace template interface struct
@@ -552,17 +552,25 @@
 	}
 
 	// struct that holds data used in templating of the default config snippet
-<<<<<<< HEAD
+
 	tplData := srlTemplateData{
-		TLSKey:    s.Cfg.TLSKey,
-		TLSCert:   s.Cfg.TLSCert,
-		TLSAnchor: s.Cfg.TLSAnchor,
+		TLSKey:    n.Cfg.TLSKey,
+		TLSCert:   n.Cfg.TLSCert,
+		TLSAnchor: n.Cfg.TLSAnchor,
 		Banner:    b,
 		IFaces:    map[string]tplIFace{},
 	}
 
+	n.filterSSHPubKeys()
+
+	// in srlinux >= v23.10+ linuxadmin and admin user ssh keys can only be configured via the cli
+	// so we add the keys to the template data for rendering.
+	if semver.Compare(n.swVersion.String(), "v23.10") >= 0 || n.swVersion.major == "0" {
+		tplData.SSHPubKeys = catenateKeys(n.sshPubKeys)
+	}
+
 	// prepare the endpoints
-	for _, e := range s.Endpoints {
+	for _, e := range n.Endpoints {
 		ifName := e.GetIfaceName()
 		// split the interface identifier into their parts
 		ifNameParts := strings.SplitN(strings.TrimLeft(ifName, "e"), "-", 3)
@@ -576,25 +584,6 @@
 		if len(ifNameParts) == 3 {
 			iface.BreakoutNo = ifNameParts[2]
 		}
-=======
-	tplData := struct {
-		*types.NodeConfig
-		Banner     string
-		SSHPubKeys string
-	}{
-		n.Cfg,
-		b,
-		"",
-	}
-
-	n.filterSSHPubKeys()
-
-	// in srlinux >= v23.10+ linuxadmin and admin user ssh keys can only be configured via the cli
-	// so we add the keys to the template data for rendering.
-	if semver.Compare(n.swVersion.String(), "v23.10") >= 0 || n.swVersion.major == "0" {
-		tplData.SSHPubKeys = catenateKeys(n.sshPubKeys)
-	}
->>>>>>> 910b6e6d
 
 		// for MACVlan interfaces we need to figure out the parent interface MTU
 		// and specifically define it in the config
