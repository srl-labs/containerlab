// Copyright 2020 Nokia
// Licensed under the BSD 3-Clause License.
// SPDX-License-Identifier: BSD-3-Clause

package bridge

import (
	"context"
	"fmt"
	"os/exec"
	"regexp"
	"strings"

	log "github.com/sirupsen/logrus"
	cExec "github.com/srl-labs/containerlab/clab/exec"
	"github.com/srl-labs/containerlab/nodes"
	"github.com/srl-labs/containerlab/runtime"
	"github.com/srl-labs/containerlab/types"
	"github.com/srl-labs/containerlab/utils"
)

var kindnames = []string{"bridge"}

const (
	iptCheckCmd = "-vL FORWARD -w 5"
	iptAllowCmd = "-I FORWARD -i %s -j ACCEPT -w 5"
)

// Register registers the node in the NodeRegistry.
func Register(r *nodes.NodeRegistry) {
	r.Register(kindnames, func() nodes.Node {
		return new(bridge)
	}, nil)
}

type bridge struct {
	nodes.DefaultNode
}

func (s *bridge) Init(cfg *types.NodeConfig, opts ...nodes.NodeOption) error {
	// Init DefaultNode
	s.DefaultNode = *nodes.NewDefaultNode(s)

	s.Cfg = cfg
	for _, o := range opts {
		o(s)
	}
	s.Cfg.DeploymentStatus = "created" // since we do not create bridges with clab, the status is implied here
	return nil
}

func (*bridge) Deploy(_ context.Context) error                { return nil }
func (*bridge) Delete(_ context.Context) error                { return nil }
func (*bridge) GetImages(_ context.Context) map[string]string { return map[string]string{} }

// DeleteNetnsSymlink is a noop for bridge nodes.
func (b *bridge) DeleteNetnsSymlink() (err error) { return nil }

func (b *bridge) PostDeploy(_ context.Context, _ map[string]nodes.Node) error {
	return b.installIPTablesBridgeFwdRule()
}

func (b *bridge) CheckDeploymentConditions(_ context.Context) error {
	err := b.VerifyHostRequirements()
	if err != nil {
		return err
	}
	// check bridge exists
	_, err = utils.BridgeByName(b.Cfg.ShortName)
	if err != nil {
		return err
	}
	return nil
}

// installIPTablesBridgeFwdRule calls iptables to install `allow` rule for traffic passing through the bridge
// otherwise, communication over the bridge is not permitted.
func (b *bridge) installIPTablesBridgeFwdRule() (err error) {
	// first check if a rule already exists for this bridge to not create duplicates
	res, err := exec.Command("iptables", strings.Split(iptCheckCmd, " ")...).Output()

	re, _ := regexp.Compile(fmt.Sprintf("ACCEPT[^\n]+%s", b.Cfg.ShortName))

	if re.Match(res) {
		log.Debugf("found iptables forwarding rule targeting the bridge %q. Skipping creation of the forwarding rule.", b.Cfg.ShortName)
		return err
	}
	if err != nil {
		return fmt.Errorf("failed to add iptables forwarding rule for bridge %q: %w", b.Cfg.ShortName, err)
	}

	cmd := fmt.Sprintf(iptAllowCmd, b.Cfg.ShortName)

	log.Debugf("Installing iptables rules for bridge %q", b.Cfg.ShortName)

	stdOutErr, err := exec.Command("iptables", strings.Split(cmd, " ")...).CombinedOutput()

	log.Debugf("iptables install stdout for bridge %s:%s", b.Cfg.ShortName, stdOutErr)

	if err != nil {
		log.Warnf("iptables install stdout/stderr result is: %s", stdOutErr)
		return fmt.Errorf("unable to create iptables rules: %w", err)
	}

	return nil
}

func (*bridge) PullImage(_ context.Context) error { return nil }

// UpdateConfigWithRuntimeInfo is a noop for bridges.
func (*bridge) UpdateConfigWithRuntimeInfo(_ context.Context) error { return nil }

// GetContainers is a noop for bridges.
func (*bridge) GetContainers(_ context.Context) ([]runtime.GenericContainer, error) { return nil, nil }

<<<<<<< HEAD
// RunExec is not implemented for bridge kind
func (b *bridge) RunExec(_ context.Context, _ *cExec.ExecCmd) (*cExec.ExecResult, error) {
=======
// RunExec is not implemented for bridge kind.
func (b *bridge) RunExec(_ context.Context, _ *cExec.ExecCmd) (cExec.ExecResultHolder, error) {
>>>>>>> 5c7b14db
	log.Warnf("Exec operation is not implemented for kind %q", b.Config().Kind)

	return nil, cExec.ErrRunExecNotSupported
}<|MERGE_RESOLUTION|>--- conflicted
+++ resolved
@@ -113,13 +113,8 @@
 // GetContainers is a noop for bridges.
 func (*bridge) GetContainers(_ context.Context) ([]runtime.GenericContainer, error) { return nil, nil }
 
-<<<<<<< HEAD
-// RunExec is not implemented for bridge kind
+// RunExec is a noop for bridge kind.
 func (b *bridge) RunExec(_ context.Context, _ *cExec.ExecCmd) (*cExec.ExecResult, error) {
-=======
-// RunExec is not implemented for bridge kind.
-func (b *bridge) RunExec(_ context.Context, _ *cExec.ExecCmd) (cExec.ExecResultHolder, error) {
->>>>>>> 5c7b14db
 	log.Warnf("Exec operation is not implemented for kind %q", b.Config().Kind)
 
 	return nil, cExec.ErrRunExecNotSupported
