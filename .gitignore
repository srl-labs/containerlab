--- conflicted
+++ resolved
@@ -28,9 +28,5 @@
 containerlab*/
 license.key
 lab-wan
-<<<<<<< HEAD
 lab-wan/*
-=======
-lab-wan/*
-labs/
->>>>>>> d82de1ad
+labs/