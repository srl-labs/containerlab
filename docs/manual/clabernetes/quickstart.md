# Clabernetes Quickstart

The best way to understand how clabernetes works is to walk through a short example where we deploy a simple but representative [lab](https://learn.srlinux.dev/blog/2024/vlans-on-sr-linux/#the-lab) using clabernetes.

Do you already have a kubernetes cluster? Great! You can skip the cluster creation step and jump straight to [Installing Clabernetes](install.md) part.

But if you don't have a cluster yet, don't panic, we'll create one together. We are going to use [kind](https://kind.sigs.k8s.io/) to create a local kubernetes cluster and
then install clabernetes into it. Once clabernetes is installed we deploy a small
[topology with two SR Linux nodes and two client nodes](https://learn.srlinux.dev/blog/2024/vlans-on-sr-linux/#the-lab).

If all goes to plan, the lab will be successfully deployed! Clabverter & clabernetes work in unison to make the original topology files deployable onto the cluster
with tunnels stitching lab nodes together to form point to point connections between the nodes.

Let's see how it all works, buckle up!

## Creating a cluster

Clabernetes goal is to allow users to run networking labs with containerlab's simplicity and ease of use, but with the scaling powers of kubernetes. Surely, it is best to have a real deal available to you, but for demo purposes we'll use [`kind`](https://kind.sigs.k8s.io/) v0.22.0 to create a local multi-node kubernetes cluster. If you already have a k8s cluster, feel free to use it instead -- clabernetes can run in any kubernetes cluster[^1]!

With the following command we instruct kind to set up a three node k8s cluster with two worker and one control plane nodes.

```bash
kind create cluster --name c9s --config - <<EOF
kind: Cluster
apiVersion: kind.x-k8s.io/v1alpha4
nodes:
  - role: control-plane
  - role: worker
  - role: worker
containerdConfigPatches:
- |-
  [plugins."io.containerd.grpc.v1.cri".containerd]
    discard_unpacked_layers = false
EOF
```

Don't forget to install [`kubectl`](https://kubernetes.io/docs/tasks/tools/install-kubectl-linux/)!

Check that the cluster is ready and proceed with installing clabernetes.

```bash
❯ kubectl get nodes 
NAME                STATUS   ROLES           AGE     VERSION
c9s-control-plane   Ready    control-plane   5m6s    v1.29.2
c9s-worker          Ready    <none>          4m46s   v1.29.2
c9s-worker2         Ready    <none>          4m42s   v1.29.2
```

## Installing clabernetes

Clabernetes is [installed](install.md) into a kubernetes cluster using [helm](https://helm.sh):

We use `alpine/helm` container image here instead of installing Helm locally; you can skip this step if you already have `helm` installed.

<!-- --8<-- [start:helm-alias] -->
/// tab | For self-hosted

```bash
alias helm='docker run --network host -ti --rm -v $(pwd):/apps -w /apps \
    -v ~/.kube:/root/.kube -v ~/.helm:/root/.helm \
    -v ~/.config/helm:/root/.config/helm \
    -v ~/.cache/helm:/root/.cache/helm \
    alpine/helm:3.12.3'
```

///
/// tab | For GCP/GKE
GKE clusters require [`gke-gcloud-auth-plugin`][gke-auth-plugin] to be available. Make sure you have it installed and mounted into the container.

```bash hl_lines="2"
<<<<<<< HEAD
alias helm='docker run --network host -ti --rm -v $(pwd):/apps -w /apps \
=======
alias helm="docker run --network host -ti --rm -v $(pwd):/apps -w /apps \
>>>>>>> 5d81555f
    -v /usr/bin/gke-gcloud-auth-plugin:/usr/bin/gke-gcloud-auth-plugin \
    -v ~/.kube:/root/.kube -v ~/.helm:/root/.helm \
    -v ~/.config/helm:/root/.config/helm \
    -v ~/.cache/helm:/root/.cache/helm \
<<<<<<< HEAD
    alpine/helm:3.12.3'
=======
    alpine/helm:3.12.3"
>>>>>>> 5d81555f
```

///
<!-- --8<-- [end:helm-alias] -->

--8<-- "docs/manual/clabernetes/install.md:chart-install"

Note, that we install clabernetes in a `c9s` namespace. This is not a requirement, but it is a good practice to keep clabernetes manager deployment in a separate namespace.

A successful installation will result in a `clabernetes-manager` deployment of three pods running in
the cluster:

```{.bash .no-select}
kubectl get -n c9s pods -o wide #(1)!
```

1. Note, that `clabernetes-manager` is installed as a 3-node deployment, and you can see that two pods might be in Init stay for a little while until the leader election is completed.

<div class="embed-result">
```
NAME                                   READY   STATUS    RESTARTS   AGE    IP            NODE          NOMINATED NODE   READINESS GATES
clabernetes-manager-7ccb98897c-7ctnt   1/1     Running   0          103s   10.244.2.15   c9s-worker    <none>           <none>
clabernetes-manager-7ccb98897c-twzxw   1/1     Running   0          96s    10.244.1.15   c9s-worker2   <none>           <none>
clabernetes-manager-7ccb98897c-xhgkl   1/1     Running   0          103s   10.244.1.14   c9s-worker2   <none>           <none>
```
</div>

## Installing Load Balancer

To get access to the nodes deployed by clabernetes from outside the k8s cluster we need a load balancer. Any load balancer will do, but we will use [kube-vip](https://kube-vip.io/) in this quickstart.

/// note
Load Balancer installation can be skipped if you don't need external access to the lab nodes. You can still access the nodes from inside the cluster by entering the pod's shell and then logging into the node.
///

Following [kube-vip + kind](https://kube-vip.io/docs/usage/kind/) installation instructions we execute the following commands:

```bash
kubectl apply -f https://kube-vip.io/manifests/rbac.yaml
kubectl apply -f https://raw.githubusercontent.com/kube-vip/kube-vip-cloud-provider/main/manifest/kube-vip-cloud-controller.yaml
kubectl create configmap --namespace kube-system kubevip \
  --from-literal range-global=172.18.1.10-172.18.1.250
```

Next we set up the kube-vip CLI:

```bash
KVVERSION=$(curl -sL https://api.github.com/repos/kube-vip/kube-vip/releases | \
  jq -r ".[0].name")
alias kube-vip="docker run --network host \
  --rm ghcr.io/kube-vip/kube-vip:$KVVERSION"
```

And install kube-vip load balancer daemonset in ARP mode:

```bash
kube-vip manifest daemonset --services --inCluster --arp --interface eth0 | \
kubectl apply -f -
```

We can check kube-vip daemonset pods are running on both worker nodes:

```{.bash .no-select}
kubectl get pods -A -o wide | grep kube-vip
```

<div class="embed-result">
```bash
kube-system          kube-vip-cloud-provider-54c878b6c5-qwvf5    1/1     Running   0          91s   10.244.0.5   c9s-control-plane   <none>           <none>
kube-system          kube-vip-ds-fj7qp                           1/1     Running   0          9s    172.18.0.3   c9s-worker2         <none>           <none>
kube-system          kube-vip-ds-z8q67                           1/1     Running   0          9s    172.18.0.4   c9s-worker          <none>           <none>
```
</div>

## Clabverter

Clabernetes motto is "containerlab at scale" and therefore we wanted to make it work with the same topology definition file format as containerlab does. Understandably though, the original [Containerlab's topology file](../../manual/topo-def-file.md) is not something you can deploy on Kubernetes cluster as is.

To make sure you have a smooth sailing in the clabernetes waters we've created a clabernetes companion tool called `clabverter`; it takes a containerlab topology file and converts it to several manifests native to Kubernetes and clabernetes. Clabverter then can also apply those manifests to the cluster on your behalf.

Clabverter is not a requirement to run clabernetes, but it is a helper tool to convert containerlab topologies to clabernetes resources and kubernetes objects.

As per clabverter's [installation instructions](install.md#clabverter) we will setup an alias that uses the latest available clabverter container image:

--8<-- "docs/manual/clabernetes/install.md:cv-install"

## Deploying with clabverter

We are now ready to deploy our lab using clabernetes with the help of clabverter. First we clone the lab repository:

```bash title="Cloning the lab"
git clone --depth 1 https://github.com/srl-labs/srlinux-vlan-handling-lab.git \
  && cd srlinux-vlan-handling-lab
```

And then, while standing in the lab directory, let `clabverter` do its job:

```{.bash .no-select title="Converting the containerlab topology to clabernetes manifests and applying it"}
clabverter --stdout --naming non-prefixed | \
kubectl apply -f - #(1)!
```

1. `clabverter` converts the original containerlab topology to a set of k8s manifests and applies them to the cluster.

    We will cover what `clabverter` does in more details in the user manual some time later, but if you're curious, you can check the manifests it generates by running `clabverter --stdout > manifests.yml` and inspecting the `manifests.yml` file.

    The `non-prefixed` naming scheme instructs clabernetes to not use additional prefixes for the resources, as in this scenario we control the namespace and the resources are not going to clash with other resources in the cluster.

In the background, `clabverter` created the `Topology` custom resource (CR) in the `c9s-vlan`[^5] namespace that defines our topology and also created a set of config maps for each startup config used in the lab.

## Verifying the deployment

Once clabverter is done, clabernetes controller casts its spell known as *reconciliation* in the k8s world. It takes the spec of the `Topology` CR and creates a set of deployments, config maps and services that are required for lab's operation.

Let's run some verification commands to see what we have in our cluster so far.

### Namespace

Remember how in Containerlab world if you wanted to run multiple labs on the same host you would give each lab a distinct name and containerlab would use that name to create a unique prefix for containers? In k8s world, we use namespaces to achieve the same goal.

When Clabverter parses the original topology file, it takes the lab name value, prepends it with `c9s-` string and uses it as a namespace for the lab resources. This way, we can run multiple labs in the same k8s cluster without worrying about resource name clashes.

``` {.bash .no-select}
kubectl get ns
```

<div class="embed-result">
```
NAME                 STATUS   AGE
c9s                  Active   11m
c9s-vlan             Active   9m8s
default              Active   12h
kube-node-lease      Active   12h
kube-public          Active   12h
kube-system          Active   12h
local-path-storage   Active   12h
```
</div>

As you can see, we have two namespaces: `c9s` and `c9s-vlan`. The `c9s` namespace is where clabernetes manager is running and the `c9s-vlan` namespace is where our lab resources are deployed.

### Topology resource

The *main* clabernetes resource is called `Topology` and we should be able to find it in the `c9s-vlan` namespace where all lab resources are deployed:

``` {.bash .no-select}
kubectl get --namespace c9s-vlan Topology
```

<div class="embed-result">
```
NAME   KIND           AGE
vlan   containerlab   14h
```
</div>

Looking in the Topology CR we can see that the original containerlab topology definition can be found under the `spec.definition.containerlab` field of the custom resource. Clabernetes took the original topology and split it to sub-topologies that are outlined in the `status.configs` section of the resource:

``` {.bash .no-select}
kubectl get --namespace c9s-vlan Topology vlan -o yaml
```

<div class="embed-result" markdown>
/// tab | `spec.config`
```yaml
spec:
  definition:
    containerlab: |-
      name: vlan

      topology:
        nodes:
          srl1:
            kind: nokia_srlinux
            image: ghcr.io/nokia/srlinux:23.10.1
            startup-config: configs/srl.cfg

          srl2:
            kind: nokia_srlinux
            image: ghcr.io/nokia/srlinux:23.10.1
            startup-config: configs/srl.cfg

          client1:
            kind: linux
            image: ghcr.io/srl-labs/alpine
            binds:
              - configs/client.sh:/config.sh
            exec:
              - "ash -c '/config.sh 1'"

          client2:
            kind: linux
            image: ghcr.io/srl-labs/alpine
            binds:
              - configs/client.sh:/config.sh
            exec:
              - "ash -c '/config.sh 2'"

        links:
          # links between client1 and srl1
          - endpoints: [client1:eth1, srl1:e1-1]

          # inter-switch link
          - endpoints: [srl1:e1-10, srl2:e1-10]

          # links between client2 and srl2
          - endpoints: [srl2:e1-1, client2:eth1]

```
///
///tab | `status.configs`
```yaml
# --snip--
status:
  configs:
    client1: |
      name: clabernetes-client1
      prefix: ""
      topology:
          defaults:
              ports:
                  - 60000:21/tcp
                  # here goes a list of exposed ports
          nodes:
              client1:
                  kind: linux
                  image: ghcr.io/srl-labs/alpine
                  exec:
                      - ash -c '/config.sh 1'
                  binds:
                      - configs/client.sh:/config.sh
                  ports: []
          links:
              - endpoints:
                  - client1:eth1
                  - host:client1-eth1
      debug: false
    client2: |
      name: clabernetes-client2
      # similar configuration as for client1
    srl1: |
      name: clabernetes-srl1
      prefix: ""
      topology:
          defaults:
              ports:
                  - 60000:21/tcp
                  # here goes a list of exposed ports
          nodes:
              srl1:
                  kind: nokia_srlinux
                  startup-config: configs/srl.cfg
                  image: ghcr.io/nokia/srlinux:23.10.1
                  ports: []
          links:
              - endpoints:
                  - srl1:e1-1
                  - host:srl1-e1-1
              - endpoints:
                  - srl1:e1-10
                  - host:srl1-e1-10
      debug: false
    srl2: |
      name: clabernetes-srl2
      # similar configuration as for srl1
```

///
</div>

If you take a closer look at the sub-topologies you will see that they are just mini, one-node-each, containerlab topologies. Clabernetes deploys these sub-topologies as deployments in the cluster.

### Deployments

The deployment objects created by Clabernetes are the vessels that carry the lab nodes. Let's list those deployments:

``` {.bash .no-select}
kubectl -n c9s-vlan get deployments
```

<div class="embed-result">
```
NAME      READY   UP-TO-DATE   AVAILABLE   AGE
client1   1/1     1            1           16m
client2   1/1     1            1           16m
srl1      1/1     1            1           16m
srl2      1/1     1            1           16m
```
</div>

Those deployment names should be familiar as they are named exactly as the nodes in the original topology file.

### Pods

Each deployment consists of exactly one k8s pod.

``` {.bash .no-select title="Listing lab pods"}
kubectl get pods --namespace c9s-vlan -o wide
```

<div class="embed-result">
```
NAME                       READY   STATUS    RESTARTS   AGE   IP            NODE          NOMINATED NODE   READINESS GATES
client1-5c4698f68c-v4z2n   1/1     Running   0          19m   10.244.1.15   c9s-worker    <none>           <none>
client2-6dfc49bc8f-hpkd4   1/1     Running   0          19m   10.244.2.15   c9s-worker2   <none>           <none>
srl1-78bdc85795-l9bl4      1/1     Running   0          19m   10.244.1.14   c9s-worker    <none>           <none>
srl2-7fffcdb79-vxfn9       1/1     Running   0          19m   10.244.2.16   c9s-worker2   <none>           <none>
```
</div>

We see four pods running, one pod per each lab node of our original containerlab topology. Pods are scheduled on different worker nodes by the k8s scheduler ensuring optimal resource utilization[^2].

Each pod is a docker-in-docker container with Containerlab running inside.  
Inside each pod, containerlab runs the sub-topology as if it would run on a standalone Linux system. It has access to the Docker API and schedules nodes in exactly the same way as if no k8s exists :exploding_head:  
We can enter the pod's shell and use containerlab CLI as usual:

/// tab | Fancy command to enter the pod's shell

```{.bash .no-select}
NS=c9s-vlan POD=client1; \
kubectl -n $NS exec -it \
  $(kubectl -n $NS get pods | grep ^$POD | awk '{print $1}') -- bash
```

///
/// tab | Regular command

```{.bash .no-select}
kubectl exec -it -n c9s-vlan client1-5c4698f68c-v4z2n -- bash
```

///

And in the pod's shell we swim in the familiar containerlab waters:

```{.bash .no-select}
[*]─[client1]─[/clabernetes]
└──> containerlab inspect #(1)!
```

1. If you do not see any nodes in the `inspect` output give it a few minutes, as containerlab is pulling the image and starting the nodes. Monitor this process with `tail -f containerlab.log`.

<div class="embed-result">
```
INFO[0000] Parsing & checking topology file: topo.clab.yaml
+---+---------+--------------+-------------------------+-------+---------+----------------+----------------------+
| # |  Name   | Container ID |          Image          | Kind  |  State  |  IPv4 Address  |     IPv6 Address     |
+---+---------+--------------+-------------------------+-------+---------+----------------+----------------------+
| 1 | client1 | dbde60209a3b | ghcr.io/srl-labs/alpine | linux | running | 172.20.20.2/24 | 2001:172:20:20::2/64 |
+---+---------+--------------+-------------------------+-------+---------+----------------+----------------------+
```

</div>

We can `cat topo.clab.yaml` to see the subset of a topology that containerlab started in this pod.
///details | `topo.clab.yaml`

```
[*]─[client1]─[/clabernetes]
└──> cat topo.clab.yaml
name: clabernetes-client1
prefix: ""
topology:
    defaults:
        ports:
            - 60000:21/tcp
            - 60001:22/tcp
            - 60002:23/tcp
            - 60003:80/tcp
            - 60000:161/udp
            - 60004:443/tcp
            - 60005:830/tcp
            - 60006:5000/tcp
            - 60007:5900/tcp
            - 60008:6030/tcp
            - 60009:9339/tcp
            - 60010:9340/tcp
            - 60011:9559/tcp
            - 60012:57400/tcp
    nodes:
        client1:
            kind: linux
            image: ghcr.io/srl-labs/alpine
            exec:
                - ash -c '/config.sh 1'
            binds:
                - configs/client.sh:/config.sh
            ports: []
    links:
        - endpoints:
            - client1:eth1
            - host:client1-eth1
debug: false

```

///

It is worth reiterating, that unmodified containerlab runs inside a pod as if it would've run on a Linux system in a standalone mode. It has access to the Docker API and schedules nodes in exactly the same way as if no k8s exists.

## Accessing the nodes

There are two common ways to access the lab nodes deployed with clabernetes:

1. Using external address provided by the Load Balancer service.
2. Entering the pod's shell and from there log in the running lab node. No load balancer required.

We are going to show you both options and you can choose the one that suits you best.

### Load Balancer

Adding a Load Balancer to the k8s cluster makes accessing the nodes almost as easy as when working with containerlab. The kube-vip load balancer that we added before is going to provide an external IP address for a LoadBalancer k8s service that clabernetes creates for each deployment under its control.

By default, clabernetes exposes[^3] the following ports for each lab node:

| Protocol | Ports                                                                             |
| -------- | --------------------------------------------------------------------------------- |
| tcp      | `21`, `80`, `443`, `830`, `5000`, `5900`, `6030`, `9339`, `9340`, `9559`, `57400` |
| udp      | `161`                                                                             |

Let's list the services in the `c9s-vlan` namespace (excluding the services for VXLAN tunnels[^6]):

```{.bash .no-select}
kubectl get -n c9s-vlan svc | grep -iv vx
```

<div class="embed-result">
```
NAME         TYPE           CLUSTER-IP      EXTERNAL-IP   PORT(S)                                                                                                                                                                                                   AGE
client1      LoadBalancer   10.96.211.232   172.18.1.12   161:30091/UDP,21:30581/TCP,22:31874/TCP,23:32665/TCP,80:31942/TCP,443:30624/TCP,830:32443/TCP,5000:31655/TCP,5900:30127/TCP,6030:30897/TCP,9339:31986/TCP,9340:31502/TCP,9559:30593/TCP,57400:30514/TCP   34m
client2      LoadBalancer   10.96.235.247   172.18.1.13   161:32008/UDP,21:31200/TCP,22:32186/TCP,23:30796/TCP,80:30124/TCP,443:30187/TCP,830:30599/TCP,5000:30600/TCP,5900:32719/TCP,6030:30678/TCP,9339:30998/TCP,9340:31592/TCP,9559:30312/TCP,57400:32051/TCP   34m
srl1         LoadBalancer   10.96.229.4     172.18.1.10   161:31220/UDP,21:32631/TCP,22:30595/TCP,23:32519/TCP,80:32630/TCP,443:30780/TCP,830:32259/TCP,5000:30647/TCP,5900:30540/TCP,6030:31110/TCP,9339:31216/TCP,9340:31168/TCP,9559:32483/TCP,57400:31009/TCP   34m
srl2         LoadBalancer   10.96.106.189   172.18.1.11   161:31380/UDP,21:30286/TCP,22:32764/TCP,23:31631/TCP,80:31049/TCP,443:32272/TCP,830:31237/TCP,5000:31495/TCP,5900:32592/TCP,6030:31776/TCP,9339:30649/TCP,9340:31538/TCP,9559:30628/TCP,57400:30586/TCP   34m
```
</div>

We see four `LoadBalancer` services created for each node of our distributed topology. Each service points (using selectors) to the corresponding pod.

The LoadBalancer services (powered by the `kube-vip`) also provide us with the external IPs for the lab nodes. The long list of ports are the ports clabernetes exposes by default which spans both regular SSH and other well-known management interfaces and their ports.

For instance, we see that `srl1` node has been assigned `172.18.1.10` IP, and we can immediately SSH into it from the outside world using the following command:

```{.text .no-select}
ssh admin@172.18.1.10
```

<div class="embed-result">
```
................................................................
:                  Welcome to Nokia SR Linux!                  :
:              Open Network OS for the NetOps era.             :
:                                                              :
:    This is a freely distributed official container image.    :
:                      Use it - Share it                       :
:                                                              :
: Get started: https://learn.srlinux.dev                       :
: Container:   https://go.srlinux.dev/container-image          :
: Docs:        https://doc.srlinux.dev/23-10                   :
: Rel. notes:  https://doc.srlinux.dev/rn23-10-1               :
: YANG:        https://yang.srlinux.dev/release/v23.10.1       :
: Discord:     https://go.srlinux.dev/discord                  :
: Contact:     https://go.srlinux.dev/contact-sales            :
................................................................

admin@172.18.1.10's password:
Using configuration file(s): []
Welcome to the srlinux CLI.
Type 'help' (and press <ENTER>) if you need any help using this.
--{ running }--[  ]--
A:srl1#  

```
</div>

Other services, like gNMI, JSON-RPC, SNMP are available as well since those ports are already exposed.

///details | "gNMI access"
    type: example

```{.bash .no-select}
gnmic -a 172.18.1.10 -u admin -p 'NokiaSrl1!' --skip-verify -e json_ietf \
  get --path /system/information/version
```

<div class="embed-result">
```
[
  {
    "source": "172.18.1.10",
    "timestamp": 1707828542585726740,
    "time": "2024-02-13T14:49:02.58572674+02:00",
    "updates": [
      {
        "Path": "srl_nokia-system:system/srl_nokia-system-info:information/version",
        "values": {
          "srl_nokia-system:system/srl_nokia-system-info:information/version": "v23.10.1-218-ga3fc1bea5a"
        }
      }
    ]
  }
]
```
</div>
///

### Pod shell

Load Balancer makes it easy to get external access to the lab nodes, but don't panic if for whatever reason you can't have one. It is still possible to access the nodes without the load balancer and external IP addresses using various techniques. One of them is to enter the pod's shell and from there log in the running lab node.

For example, to access `srl1` lab node in our k8s cluster we can leverage `kubectl exec` command to get to the shell of the pod that runs `srl1` node.

/// note
You may have a stellar experience with [`k9s` project](https://k9scli.io/) that offers a terminal UI to interact with k8s clusters. It is a great tool to have in your toolbox.

If Terminal UI is not your jam, take a look at `kubectl` [shell completions](https://kubernetes.io/docs/reference/kubectl/quick-reference/#kubectl-autocomplete). They come in super handy, install them if you haven't yet.
///

Since all pods are named after the nodes they are running, we can find the right one by listing all pods in a namespace:

```bash
kubectl get pods -n c9s-vlan
```

<div class="embed-result">
```
NAME                       READY   STATUS    RESTARTS   AGE
client1-5c4698f68c-v4z2n   1/1     Running   0          66m
client2-6dfc49bc8f-hpkd4   1/1     Running   0          66m
srl1-78bdc85795-l9bl4      1/1     Running   0          66m
srl2-7fffcdb79-vxfn9       1/1     Running   0          66m
```
</div>

Looking at the pod named `srl1-78bdc85795-l9bl4` we clearly see that it runs the `srl1` node we specified in the topology. To get shell access to this node we can run:
/// tab | fancy command

```{.bash .no-select}
NS=c9s-vlan POD=srl1; \
kubectl -n $NS exec -it \
  $(kubectl -n $NS get pods | grep ^$POD | awk '{print $1}') -- ssh $POD
```

///
/// tab | regular command

```{.bash .no-select}
kubectl -n c9s-vlan exec -it srl1-78bdc85795-l9bl4 -- ssh srl1 #(1)!
```

1. If you installed `kubectl` shell completions, the pod names will be suggested as you type the command. Very handy!
///

We essentially execute `ssh srl1` command inside the pod, as you'd normally do with containerlab.

## Datapath stitching

One of the challenges associated with the distributed labs is the connectivity between the lab nodes running on different computes.

Thanks to Kubernetes and its services, the management network access is taken care of. You get access to the management interfaces of each pod out of the box. But what about the non-management/datapath links we have in the original topology file?

In containerlab the links defined in the topology are often represented by the veth pairs between the containers running on a single host, but things are a bit more complicated in the distributed environments.

If you rewind it back to the beginning of the quickstart where we [looked at the Topology CR](#topology-resource) you would notice that it has the familiar `links` section in the `spec.definition.containerlab` field:

```yaml title=""
# snip
links:
  - endpoints: ["srl1:e1-10", "srl2:e1-10"]
```

This link connects `srl1` node with `srl2`, and as we saw these nodes are running on different worker nodes in the k8s cluster.  
How does clabernetes lays out this link? Well, clabernetes takes the original link definition as provided by a user and transforms it into a set of point-to-point VXLAN tunnels[^4] that stitch the nodes together.

Two nodes appear to be connected to each other as if they were connected with a veth pair. We can check that LLDP neighbors are discovered on either other side of the link:

```{.bash .no-select}
NS=c9s-vlan POD=srl1; \
kubectl -n $NS exec -it \
  $(kubectl -n $NS get pods | grep ^$POD | awk '{print $1}') -- \
    docker exec $POD sr_cli show system lldp neighbor
```

<div class="embed-result">
```
+---------------+-------------------+----------------------+---------------------+------------------------+----------------------+---------------+
|     Name      |     Neighbor      | Neighbor System Name | Neighbor Chassis ID | Neighbor First Message | Neighbor Last Update | Neighbor Port |
+===============+===================+======================+=====================+========================+======================+===============+
| ethernet-1/10 | 1A:C5:00:FF:00:00 | srl2                 | 1A:C5:00:FF:00:00   | an hour ago            | now                  | ethernet-1/10 |
+---------------+-------------------+----------------------+---------------------+------------------------+----------------------+---------------+
```
</div>

We can also make sure that our startup-configuration that was provided in [external files](https://github.com/srl-labs/srlinux-vlan-handling-lab/blob/main/configs) in original topology is applied in good order and we can perform the ping between two clients

/// tab | fancy command

```{.bash .no-select}
NS=c9s-vlan POD=client1; \
kubectl -n $NS exec -it \
  $(kubectl -n $NS get pods | grep ^$POD | awk '{print $1}') -- \
    docker exec -it $POD ping -c 2 10.1.0.2
```

///
/// tab | regular command

```bash
kubectl exec -it -n c9s-vlan pod/vlan-client1-699dbcfd8b-r2fgc -- \
docker exec -it client1 ping -c 2 10.1.0.2
```

///
<div class="embed-result">
```
PING 10.1.0.2 (10.1.0.2) 56(84) bytes of data.
64 bytes from 10.1.0.2: icmp_seq=1 ttl=64 time=2.08 ms
64 bytes from 10.1.0.2: icmp_seq=2 ttl=64 time=1.04 ms

--- 10.1.0.2 ping statistics ---
2 packets transmitted, 2 received, 0% packet loss, time 1001ms
rtt min/avg/max/mdev = 1.040/1.557/2.075/0.517 ms

```

</div>

With the command above we:

1. connected to the `client1` pod that runs the `client1` lab node
2. executed `ping` command inside the `client1` node to ping the `client2` node
3. Ensured that the datapath stitching is working as expected


## VM-based nodes?

In this quickstart we used native containerized Network OS - [SR Linux](https://learn.srlinux.dev) - as it is lightweight and publicly available. But what if you want to use a VM-based Network OS like Nokia SR OS, Cisco IOS-XRv or Juniper vMX? Can you do that with clabernetes?

Short answer is yes. Clabernetes should be able to run VM-based nodes as well, but your cluster nodes must support nested virtualization, same as you would need to run VM-based nodes in containerlab.

Also you need to ensure that your VM-based container image is accessible to your cluster nodes, either via a public registry or a private one.

When these considerations are taken care of, you can use the same topology file as you would use with containerlab. The only difference is that you need to specify the image in the topology file as a fully qualified image name, including the registry name.

[gke-auth-plugin]: https://cloud.google.com/kubernetes-engine/docs/how-to/cluster-access-for-kubectl#install_plugin

[^1]: In general there are no requirements for clabernetes from a kubernetes cluster perspective, however, many device types may have requirements for nested virtualization or specific CPU flags that your nodes would need to support in order to run the device.
[^2]: They may run on the same node, this is up to the kubernetes scheduler whose job it is to schedule pods on the nodes it deems most appropriate.
[^3]: Default exposed ports can be overwritten by a user via Topology CR.
[^4]: Using containerlab's [vxlan tunneling workflow](../../manual/multi-node.md#vxlan-tunneling) to create tunnels.
[^5]: The namespace name is derived from the name of the lab in the `.clab.yml` file.
[^6]: VXLAN services are used for datapath stitching and are not meant to be accessed from outside the cluster.<|MERGE_RESOLUTION|>--- conflicted
+++ resolved
@@ -68,20 +68,12 @@
 GKE clusters require [`gke-gcloud-auth-plugin`][gke-auth-plugin] to be available. Make sure you have it installed and mounted into the container.
 
 ```bash hl_lines="2"
-<<<<<<< HEAD
 alias helm='docker run --network host -ti --rm -v $(pwd):/apps -w /apps \
-=======
-alias helm="docker run --network host -ti --rm -v $(pwd):/apps -w /apps \
->>>>>>> 5d81555f
     -v /usr/bin/gke-gcloud-auth-plugin:/usr/bin/gke-gcloud-auth-plugin \
     -v ~/.kube:/root/.kube -v ~/.helm:/root/.helm \
     -v ~/.config/helm:/root/.config/helm \
     -v ~/.cache/helm:/root/.cache/helm \
-<<<<<<< HEAD
     alpine/helm:3.12.3'
-=======
-    alpine/helm:3.12.3"
->>>>>>> 5d81555f
 ```
 
 ///
