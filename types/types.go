// Copyright 2020 Nokia
// Licensed under the BSD 3-Clause License.
// SPDX-License-Identifier: BSD-3-Clause

package types

import (
	"bytes"
	"fmt"
	"os"
	"path/filepath"
	"strings"
	"text/template"

	// "github.com/cloudflare/cfssl/log"
	log "github.com/sirupsen/logrus"
	"github.com/containernetworking/plugins/pkg/ns"
	"github.com/docker/go-connections/nat"
	"github.com/srl-labs/containerlab/utils"
)

// Link is a struct that contains the information of a link between 2 containers
type Link struct {
	A      *Endpoint
	B      *Endpoint
	MTU    int
	Labels map[string]string
	Vars   map[string]interface{}
}

func (link *Link) String() string {
	return fmt.Sprintf("link [%s:%s, %s:%s]", link.A.Node.ShortName,
		link.A.EndpointName, link.B.Node.ShortName, link.B.EndpointName)
}

// Endpoint is a struct that contains information of a link endpoint
type Endpoint struct {
	Node *NodeConfig
	// e1-x, eth, etc
	EndpointName string
	// mac address
	MAC string
}

// mgmtNet struct defines the management network options
// it is provided via docker network object
type MgmtNet struct {
	Network    string `yaml:"network,omitempty"` // docker network name
	Bridge     string `yaml:"bridge,omitempty"`  // linux bridge backing the docker network (or containerd bridge net)
	IPv4Subnet string `yaml:"ipv4_subnet,omitempty"`
	IPv6Subnet string `yaml:"ipv6_subnet,omitempty"`
	MTU        string `yaml:"mtu,omitempty"`
}

// NodeConfig is a struct that contains the information of a container element
type NodeConfig struct {
	ShortName        string // name of the Node inside topology YAML
	LongName         string // containerlab-prefixed unique container name
	Fqdn             string
	LabDir           string // LabDir is a directory related to the node, it contains config items and/or other persistent state
	Index            int
	Group            string
	Kind             string
	StartupConfig    string // path to config template file that is used for startup config generation
	ResetConfig      bool   // Flag to always regenerate from startup-config, even when modified (default:false)
	ResStartupConfig string // path to config file that is actually mounted to the container and is a result of templation
	Config           *ConfigDispatcher
	ResConfig        string // path to config file that is actually mounted to the container and is a result of templation
	NodeType         string
	Position         string
	License          string
	Image            string
	Sysctls          map[string]string
	User             string
	Entrypoint       string
	Cmd              string
	Env              map[string]string
	Binds            []string    // Bind mounts strings (src:dest:options)
	Agents           []string    // Paths to YAML files for SRL agent extensions
	PortBindings     nat.PortMap // PortBindings define the bindings between the container ports and host ports
	PortSet          nat.PortSet // PortSet define the ports that should be exposed on a container
	// container networking mode. if set to `host` the host networking will be used for this node, else bridged network
	NetworkMode          string
	MgmtNet              string // name of the docker network this node is connected to with its first interface
	MgmtIPv4Address      string
	MgmtIPv4PrefixLength int
	MgmtIPv6Address      string
	MgmtIPv6PrefixLength int
	MacAddress           string
	ContainerID          string
	TLSCert              string
	TLSKey               string
	TLSAnchor            string
	NSPath               string   // network namespace path for this node
	Publish              []string //list of ports to publish with mysocketctl
	// container labels
	Labels map[string]string
	// Slice of pointers to local endpoints
	Endpoints []*Endpoint
	// Ignite sandbox and kernel imageNames
	Sandbox, Kernel string
	// Configured container runtime
	Runtime string
	// Resource requirements
	CPU, RAM string
}

// GenerateConfig generates configuration for the nodes
// out of the templ based on the node configuration and saves the result to dst
func (node *NodeConfig) GenerateConfig(dst, templ string) error {
<<<<<<< HEAD

	// If the config file is already present in the node dir
	// we do not regenerate the config unless ResetConfig is explicitly set
	// By default, modifications to each config made by a user are preserved
	if utils.FileExists(dst) && (node.StartupConfig == "" || !node.ResetConfig) {
		log.Infof("config file '%s' for node '%s' already exists and will not be generated/reset", dst, node.ShortName)
=======
	// if startup config is not set, and the config file is already present in the node dir
	// we do not regenerate the config, since we will take what was saved from the previous run
	// in other words, the startup config set by a user takes precedence and will trigger config generation
	// JvB TODO add a flag 'StartFresh' to allow users to preserve modified startup configs
	if utils.FileExists(dst) && (node.StartupConfig == "") {
		log.Debugf("config file '%s' for node '%s' already exists and will not be generated", dst, node.ShortName)
>>>>>>> f99e4d59
		return nil
	} else if node.ResetConfig {
		log.Infof("Resetting node '%s' to startup-config '%s'", node.ShortName, dst)
	}
	log.Debugf("generating config for node %s from file %s", node.ShortName, node.StartupConfig)
	tpl, err := template.New(filepath.Base(node.StartupConfig)).Parse(templ)
	if err != nil {
		return err
	}
	dstBytes := new(bytes.Buffer)
	err = tpl.Execute(dstBytes, node)
	if err != nil {
		return err
	}
	log.Debugf("node '%s' generated config: %s", node.ShortName, dstBytes.String())
	f, err := os.Create(dst)
	if err != nil {
		return err
	}
	defer f.Close()
	_, err = f.Write(dstBytes.Bytes())
	return err
}

func DisableTxOffload(n *NodeConfig) error {
	// skip this if node runs in host mode
	if strings.ToLower(n.NetworkMode) == "host" {
		return nil
	}
	// disable tx checksum offload for linux containers on eth0 interfaces
	nodeNS, err := ns.GetNS(n.NSPath)
	if err != nil {
		return err
	}
	err = nodeNS.Do(func(_ ns.NetNS) error {
		// disabling offload on eth0 interface
		err := utils.EthtoolTXOff("eth0")
		if err != nil {
			log.Infof("Failed to disable TX checksum offload for 'eth0' interface for Linux '%s' node: %v", n.ShortName, err)
		}
		return err
	})
	return err
}

// Data struct storing generic container data
type GenericContainer struct {
	Names           []string
	ID              string
	ShortID         string // trimmed ID for display purposes
	Image           string
	State           string
	Status          string
	Labels          map[string]string
	Pid             int
	NetworkSettings *GenericMgmtIPs
}

type GenericMgmtIPs struct {
	Set      bool
	IPv4addr string
	IPv4pLen int
	IPv6addr string
	IPv6pLen int
}

type GenericFilter struct {
	// defined by now "label"
	FilterType string
	// defines e.g. the label name for FilterType "label"
	Field string
	// = | != | exists
	Operator string
	// match value
	Match string
}

func FilterFromLabelStrings(labels []string) []*GenericFilter {
	gfl := []*GenericFilter{}
	var gf *GenericFilter
	for _, s := range labels {
		gf = &GenericFilter{
			FilterType: "label",
		}
		if strings.Contains(s, "=") {
			gf.Operator = "="
			subs := strings.Split(s, "=")
			gf.Field = strings.TrimSpace(subs[0])
			gf.Match = strings.TrimSpace(subs[1])
		} else {
			gf.Match = "exists"
			gf.Field = strings.TrimSpace(s)
		}

		gfl = append(gfl, gf)
	}
	return gfl
}

// ConfigDispatcher represents the config of a configuration machine
// that is responsible to execute configuration commands on the nodes
// after they started
type ConfigDispatcher struct {
	Vars map[string]interface{} `yaml:"vars,omitempty"`
}

func (cd *ConfigDispatcher) GetVars() map[string]interface{} {
	if cd == nil {
		return nil
	}
	return cd.Vars
}<|MERGE_RESOLUTION|>--- conflicted
+++ resolved
@@ -108,21 +108,12 @@
 // GenerateConfig generates configuration for the nodes
 // out of the templ based on the node configuration and saves the result to dst
 func (node *NodeConfig) GenerateConfig(dst, templ string) error {
-<<<<<<< HEAD
 
 	// If the config file is already present in the node dir
 	// we do not regenerate the config unless ResetConfig is explicitly set
 	// By default, modifications to each config made by a user are preserved
 	if utils.FileExists(dst) && (node.StartupConfig == "" || !node.ResetConfig) {
 		log.Infof("config file '%s' for node '%s' already exists and will not be generated/reset", dst, node.ShortName)
-=======
-	// if startup config is not set, and the config file is already present in the node dir
-	// we do not regenerate the config, since we will take what was saved from the previous run
-	// in other words, the startup config set by a user takes precedence and will trigger config generation
-	// JvB TODO add a flag 'StartFresh' to allow users to preserve modified startup configs
-	if utils.FileExists(dst) && (node.StartupConfig == "") {
-		log.Debugf("config file '%s' for node '%s' already exists and will not be generated", dst, node.ShortName)
->>>>>>> f99e4d59
 		return nil
 	} else if node.ResetConfig {
 		log.Infof("Resetting node '%s' to startup-config '%s'", node.ShortName, dst)
