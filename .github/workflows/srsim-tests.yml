name: srsim-tests

"on":
  workflow_call:
    inputs:
      py_ver:
        required: true
        type: string
      runtime:
        type: string
        default: "docker"

jobs:
  srsim-tests:
    runs-on: ubuntu-24.04
    env: 
      SRSIM_LICENSE: ${{ secrets.SRSIM_LICENSE }}
    strategy:
      matrix:
        test-suite:
          - "01*.robot"
          - "03*.robot"
    steps:
      - name: Checkout
        uses: actions/checkout@v4
        with:
          fetch-depth: 0

      - uses: actions/download-artifact@v4
        with:
          name: containerlab

      - name: Move containerlab to usr/bin
        run: sudo mv ./containerlab /usr/bin/containerlab && sudo chown root:root /usr/bin/containerlab && sudo chmod 4755 /usr/bin/containerlab

      - name: Create license file from env vars
        run: sudo mkdir -p /opt/nokia/sros/ && echo $SRSIM_LICENSE > /opt/nokia/sros/license-sros25.txt

      - name: Install uv
        uses: astral-sh/setup-uv@v6
        with:
          # Install a specific version of uv.
          version: "0.5.28"
          enable-cache: true

      - uses: actions/setup-python@v5
        with:
          # cache: pip
          # cache-dependency-path: "tests/requirements.txt"
          python-version-file: "pyproject.toml"

      - name: Install the project
        run: uv sync --all-extras --dev

      # - name: setup tmate session
      #   uses: mxschmitt/action-tmate@v3

      - name: Activate virtualenv
        run: |
          . .venv/bin/activate
          echo PATH=$PATH >> $GITHUB_ENV

      - name: Sanitize test-suite name
        run: echo "TEST_SUITE=$(echo ${{ matrix.test-suite }} | tr -d '*')" >> $GITHUB_ENV

<<<<<<< HEAD
      - name: Login to GitHub Container Registry
        uses: docker/login-action@v3
        with:
          registry: ghcr.io
          username: ${{ github.actor }}
          password: ${{ secrets.GITHUB_TOKEN }}
          
      - name: Pull and re-tag srsim image
        run: docker pull ghcr.io/srl-labs/containerlab/nokia_srsim:25.7.R1 && docker tag ghcr.io/srl-labs/containerlab/nokia_srsim:25.7.R1 registry.srlinux.dev/pub/nokia_srsim:25.7.R1
=======
      - name: Run sros tests
        run: |
          bash ./tests/rf-run.sh ${{ inputs.runtime }} ./tests/13-srsim/${{ matrix.test-suite }}
>>>>>>> bc600903

      - name: Run sros-srsim tests
        run: |
          ./tests/rf-run.sh ${{ matrix.runtime }} ./tests/13-srsim/${{ matrix.test-suite }}
      # upload test reports as a zip file
      - name: Upload test logs
        uses: actions/upload-artifact@v4
        if: always()
        with:
          name: 13-srsim-log-${{ env.TEST_SUITE }}-${{ inputs.runtime }}
          path: ./tests/out/*.html

      # upload coverage report from unit tests, as they are then
      # merged with e2e tests coverage
      - name: Upload coverage
        uses: actions/upload-artifact@v4
        if: always()
        with:
          name: coverage-srsim-tests-${{ env.TEST_SUITE }}-${{ inputs.runtime }}
          path: /tmp/clab-tests/coverage/*
          retention-days: 7<|MERGE_RESOLUTION|>--- conflicted
+++ resolved
@@ -63,7 +63,6 @@
       - name: Sanitize test-suite name
         run: echo "TEST_SUITE=$(echo ${{ matrix.test-suite }} | tr -d '*')" >> $GITHUB_ENV
 
-<<<<<<< HEAD
       - name: Login to GitHub Container Registry
         uses: docker/login-action@v3
         with:
@@ -73,15 +72,10 @@
           
       - name: Pull and re-tag srsim image
         run: docker pull ghcr.io/srl-labs/containerlab/nokia_srsim:25.7.R1 && docker tag ghcr.io/srl-labs/containerlab/nokia_srsim:25.7.R1 registry.srlinux.dev/pub/nokia_srsim:25.7.R1
-=======
-      - name: Run sros tests
-        run: |
-          bash ./tests/rf-run.sh ${{ inputs.runtime }} ./tests/13-srsim/${{ matrix.test-suite }}
->>>>>>> bc600903
 
       - name: Run sros-srsim tests
         run: |
-          ./tests/rf-run.sh ${{ matrix.runtime }} ./tests/13-srsim/${{ matrix.test-suite }}
+          ./tests/rf-run.sh ${{ inputs.runtime }} ./tests/13-srsim/${{ matrix.test-suite }}
       # upload test reports as a zip file
       - name: Upload test logs
         uses: actions/upload-artifact@v4
