--- conflicted
+++ resolved
@@ -60,12 +60,6 @@
 # the env variable can also be set in the defaults section
 name: myTopo
 
-<<<<<<< HEAD
-### Limitations
-* LACP and BPDU packets can not be delivered to/from VM's running inside the containers when launched with containerlab.
-
-[^1]: see [this example lab](../lab-examples/vr-sros.md) with a license path provided in the topology definition file
-=======
 topology:
   nodes:
     sr1:
@@ -74,6 +68,8 @@
       env:
         CONNECTION_MODE: bridge
 ```
+
 ### Limitations and known issues
 * When Linux Bridge connection mode is used LACP and BPDU packets can not be delivered to/from VM's running inside the containers. By default containerlab uses OVS backend, where LACP and BPDU work.
->>>>>>> 8862ef28
+
+[^1]: see [this example lab](../lab-examples/vr-sros.md) with a license path provided in the topology definition file