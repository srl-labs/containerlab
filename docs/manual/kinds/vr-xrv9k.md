---
search:
  boost: 4
---
# Cisco XRv9k

[Cisco XRv9k](https://www.cisco.com/c/en/us/products/collateral/routers/ios-xrv-9000-router/datasheet-c78-734034.html) virtualized router is identified with `cisco_xrv9k` kind in the [topology file](../topo-def-file.md). It is built using [vrnetlab](../vrnetlab.md) project and essentially is a Qemu VM packaged in a docker container format.

Cisco XRv9k nodes launched with containerlab come up pre-provisioned with SSH, SNMP, NETCONF and gNMI (if available) services enabled.

/// admonition | Resource requirements
    type: warning
XRv9k node is a resource hungry image. As of XRv9k 7.2.1 version the minimum resources should be set to 2vcpu/14GB. To be safe the defaults used in containerlab are 2vCPU/16G RAM.  
Image may take 25 minutes to fully boot, be patient. You can monitor the loading status with `docker logs -f <container-name>`.

If you need to tune the allocated resources, you can do so with setting `VCPU` and `RAM` environment variables for the node. For example, to set 4vcpu/16GB for the node:

```yaml
    iosxr:
      kind: cisco_xrv9k
      image: vr-xrv9k:7.10.1
      env:
        VCPU: 4
        RAM: 16384
```

///

## Managing Cisco XRv9k nodes

Cisco XRv9k node launched with containerlab can be managed via the following interfaces:

=== "bash"
    to connect to a `bash` shell of a running Cisco XRv9k container:
    ```bash
    docker exec -it <container-name/id> bash
    ```
=== "CLI via SSH"
    to connect to the XRv9kCLI
    ```bash
    ssh clab@<container-name/id>
    ```
=== "NETCONF"
    NETCONF server is running over port 830
    ```bash
    ssh clab@<container-name> -p 830 -s netconf
    ```
=== "gNMI"
    using the best in class [gnmic](https://gnmic.kmrd.dev) gNMI client as an example:
    ```bash
    gnmic -a <container-name/node-mgmt-address> --insecure \
    -u clab -p clab@123 \
    capabilities
    ```

!!!info
    Default user credentials: `clab:clab@123`

## Interface naming

Cisco XRv9k nodes can use the following interface naming conventions,

- `GigabitEthernet0/0/0/X` or `Gi0/0/0/X`
- `TenGigabitEthernet0/0/0/X`, `TenGigE0/0/0X` or `Te0/0/0/X`

where X denotes the port number.

!!!info
    Data port numbering starts at `0`, like one would normally expect in the NOS.

/// note
You must have at least one data interface defined for the XRv9k boot process to complete successfully.
///

## Interfaces mapping

Cisco XRv9k container can have up to 90 interfaces and uses the following mapping rules:

* `eth0` - management interface connected to the containerlab management network
* `eth1` - first data interface, mapped to first data port of XRv9k line card
* `eth2+` - second and subsequent data interface

When containerlab launches Cisco XRv9k node, it will assign IPv4/6 address to the `eth0` interface. These addresses can be used to reach management plane of the router.

Data interfaces `eth1+` needs to be configured with IP addressing manually using CLI/management protocols.

<<<<<<< HEAD
=======
/// note
Data interfaces may take 10+ minutes to come up, please be patient.
///

>>>>>>> dad22752
## Features and options

### Node configuration

Cisco XRv9k nodes come up with a basic configuration where only the control plane and line cards are provisioned, as well as the `clab` user and management interfaces such as NETCONF, SNMP, gNMI.

#### Startup configuration

It is possible to make XRv9k nodes boot up with a user-defined startup-config instead of a built-in one. With a [`startup-config`](../nodes.md#startup-config) property of the node/kind user sets the path to the config file that will be mounted to a container and used as a startup-config:

```yaml
topology:
  nodes:
    node:
      kind: cisco_xrv9k
      startup-config: myconfig.txt
```

With this knob containerlab is instructed to take a file `myconfig.txt` from the directory that hosts the topology file, and copy it to the lab directory for that specific node under the `/config/startup-config.cfg` name. Then the directory that hosts the startup-config dir is mounted to the container. This will result in this config being applied at startup by the node.

Configuration is applied after the node is started, thus it can contain partial configuration snippets that you desire to add on top of the default config that a node boots up with.

## Lab examples

The following labs feature Cisco XRv9k node:

* [SR Linux and Cisco XRv9k](../../lab-examples/vr-xrv9k.md)<|MERGE_RESOLUTION|>--- conflicted
+++ resolved
@@ -84,13 +84,11 @@
 
 Data interfaces `eth1+` needs to be configured with IP addressing manually using CLI/management protocols.
 
-<<<<<<< HEAD
-=======
+
 /// note
 Data interfaces may take 10+ minutes to come up, please be patient.
 ///
 
->>>>>>> dad22752
 ## Features and options
 
 ### Node configuration
